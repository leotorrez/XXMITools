--- conflicted
+++ resolved
@@ -2658,13 +2658,8 @@
             if topology == 'trianglelist':
                 print(f"Exporting {current_name + classification}...")
                 print(f"Exporting {obj.name}:")
-<<<<<<< HEAD
-                ib, vbarr = mesh_to_bin(context, operator, obj, layout, game, translate_normal, translate_tangent, obj, outline_properties)
+                ib, vbarr, sk_buf, sko_buf = mesh_to_bin(context, operator, obj, layout, game, translate_normal, translate_tangent, obj, outline_properties)
                 offsets[current_name + classification] = [("", 0, obj.name, len(ib)*3,len(vbarr))]
-=======
-                ib, vbarr, sk_buf, sko_buf = mesh_to_bin(context, operator, obj, layout, game, translate_normal, translate_tangent, obj, outline_properties)
-                offsets[current_name + classification] = [("", 0, obj.name, len(ib)*3)]
->>>>>>> 479777e9
             else:
                 raise Fatal('topology "%s" is not supported for export' % vb.topology)
 
@@ -2685,13 +2680,9 @@
                     count += len(obj_vbarr)
                     ib = numpy.append(ib, obj_ib)
                     vbarr = numpy.append(vbarr, obj_vbarr)
-<<<<<<< HEAD
-                    offsets[current_name + classification].append((collection, depth, obj_c.name, len(obj_ib)*3, len(obj_vbarr)))
-=======
                     sk_buf = numpy.append(sk_buf, obj_sk_buf)
                     sko_buf.append(obj_sko_buf)
-                    offsets[current_name + classification].append((collection, depth, obj_c.name, len(obj_ib)*3))
->>>>>>> 479777e9
+                    offsets[current_name + classification].append((collection, depth, obj_c.name, len(obj_ib)*3, len(obj_vbarr)))
 
             # Must be done to all meshes and then compiled
             if operator.export_shapekeys and obj.data.shape_keys is not None and len(obj.data.shape_keys.key_blocks) > 1:
