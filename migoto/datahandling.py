--- conflicted
+++ resolved
@@ -3340,15 +3340,10 @@
             result = numpy.zeros(len(mesh.loops), dtype=(numpy.float32, elem.format_len))
             result[idxs] = weights_np["WEIGHT"][verts]
             if operator.normalize_weights:
-<<<<<<< HEAD
-                result = result / result
-            print(f"\t\tBLENDINDICES: {time.time() - start_timer_short}")
-=======
                 if elem.format_len > 1:
                     result = result / numpy.sum(result, axis=1)[:, None]
                 else:
                     result = result / result
->>>>>>> d65e0ded
         elif translated_elem_name.startswith("BLENDINDICES"):
             if weights_np is None:
                 assert blend_len is None or blend_len == elem.format_len
