import bpy
import bmesh
import os
import io
import re
import itertools
from array import array
import struct
import numpy
import collections
import json
import textwrap
import shutil
from enum import Enum
from mathutils import Matrix, Vector
from bpy_extras.io_utils import unpack_list, axis_conversion
import time
############## Begin (deprecated) Blender 2.7/2.8 compatibility wrappers (2.7 options removed) ##############

vertex_color_layer_channels = 4

def select_get(object):
    return object.select_get()

def select_set(object, state):
    object.select_set(state)

def hide_get(object):
    return object.hide_get()

def hide_set(object, state):
    object.hide_set(state)

def set_active_object(context, obj):
    context.view_layer.objects.active = obj # the 2.8 way

def get_active_object(context):
    return context.view_layer.objects.active

def link_object_to_scene(context, obj):
    context.scene.collection.objects.link(obj)

def unlink_object(context, obj):
    context.scene.collection.objects.unlink(obj)

def matmul(a, b):
    import operator # to get function names for operators like @, +, -
    return operator.matmul(a, b) # the same as writing a @ b

############## End (deprecated) Blender 2.7/2.8 compatibility wrappers (2.7 options removed) ##############

semantic_remap_enum = [
        ('None', 'No change', 'Do not remap this semantic. If the semantic name is recognised the script will try to interpret it, otherwise it will preserve the existing data in a vertex layer'),
        ('POSITION', 'POSITION', 'This data will be used as the vertex positions. There should generally be exactly one POSITION semantic for hopefully obvious reasons'),
        ('NORMAL', 'NORMAL', 'This data will be used as split (custom) normals in Blender.'),
        ('TANGENT', 'TANGENT (CAUTION: Discards data!)', 'Data in the TANGENT semantics are discarded on import, and recalculated on export'),
        #('BINORMAL', 'BINORMAL', "Don't encourage anyone to choose this since the data will be entirely discarded"),
        ('BLENDINDICES', 'BLENDINDICES', 'This semantic holds the vertex group indices, and should be paired with a BLENDWEIGHT semantic that has the corresponding weights for these groups'),
        ('BLENDWEIGHT', 'BLENDWEIGHT', 'This semantic holds the vertex group weights, and should be paired with a BLENDINDICES semantic that has the corresponding vertex group indices that these weights apply to'),
        ('TEXCOORD', 'TEXCOORD', 'Typically holds UV coordinates, though can also be custom data. Choosing this will import the data as a UV layer (or two) in Blender'),
        ('COLOR', 'COLOR', 'Typically used for vertex colors, though can also be custom data. Choosing this option will import the data as a vertex color layer in Blender'),
        ('Preserve', 'Unknown / Preserve', "Don't try to interpret the data. Choosing this option will simply store the data in a vertex layer in Blender so that it can later be exported unmodified"),
    ]
# FIXME: hardcoded values in a very weird way cause blender EnumProperties are odd-
class GameEnum(Enum):
    HonkaiImpact3rd = 0
    GenshinImpact = 1
    HonkaiStarRail = 2
    ZenlessZoneZero = 3

game_enums = [(GameEnum.HonkaiImpact3rd.name, 'Honkai Impact 3rd' , 'Honkai Impact 3rd', '', GameEnum.HonkaiImpact3rd.value),
              (GameEnum.GenshinImpact.name, 'Genshin Impact' , 'Genshin Impact', '', GameEnum.GenshinImpact.value),
              (GameEnum.HonkaiStarRail.name, 'Honkai Star Rail' , 'Honkai Star Rail', '', GameEnum.HonkaiStarRail.value),
              (GameEnum.ZenlessZoneZero.name, 'Zenless Zone Zero' , 'Zenless Zone Zero', '', GameEnum.ZenlessZoneZero.value)]

def silly_lookup(game:bpy.props.EnumProperty):
    '''Converts a EnumProperty to a GameEnum'''
    if game == game_enums[0][0]:
        return GameEnum.HonkaiImpact3rd
    elif game == game_enums[1][0]:
        return GameEnum.GenshinImpact
    elif game == game_enums[2][0]:
        return GameEnum.HonkaiStarRail
    elif game == game_enums[3][0]:
        return GameEnum.ZenlessZoneZero
class SemanticRemapItem(bpy.types.PropertyGroup):
    semantic_from: bpy.props.StringProperty(name="From", default="ATTRIBUTE")
    semantic_to:   bpy.props.EnumProperty(items=semantic_remap_enum, name="Change semantic interpretation")
    # Extra information when this is filled out automatically that might help guess the correct semantic:
    Format:            bpy.props.StringProperty(name="DXGI Format")
    InputSlot:         bpy.props.IntProperty(name="Vertex Buffer")
    InputSlotClass:    bpy.props.StringProperty(name="Input Slot Class")
    AlignedByteOffset: bpy.props.IntProperty(name="Aligned Byte Offset")
    valid:             bpy.props.BoolProperty(default=True)
    tooltip:           bpy.props.StringProperty(default="This is a manually added entry. It's recommended to pre-fill semantics from selected files via the menu to the right to avoid typos")
    def update_tooltip(self):
        if not self.Format:
            return
        self.tooltip = 'vb{}+{} {}'.format(self.InputSlot, self.AlignedByteOffset, self.Format)
        if self.InputSlotClass == 'per-instance':
            self.tooltip = '. This semantic holds per-instance data (such as per-object transformation matrices) which will not be used by the script'
        elif self.valid == False:
            self.tooltip += ". This semantic is invalid - it may share the same location as another semantic or the vertex buffer it belongs to may be missing / too small"

supported_topologies = ('trianglelist', 'pointlist', 'trianglestrip')

ImportPaths = collections.namedtuple('ImportPaths', ('vb_paths', 'ib_paths', 'use_bin', 'pose_path'))

def keys_to_ints(d):
    return {k.isdecimal() and int(k) or k:v for k,v in d.items()}
def keys_to_strings(d):
    return {str(k):v for k,v in d.items()}

class Fatal(Exception): pass

# TODO: Support more DXGI formats:
f32_pattern = re.compile(r'''(?:DXGI_FORMAT_)?(?:[RGBAD]32)+_FLOAT''')
f16_pattern = re.compile(r'''(?:DXGI_FORMAT_)?(?:[RGBAD]16)+_FLOAT''')
u32_pattern = re.compile(r'''(?:DXGI_FORMAT_)?(?:[RGBAD]32)+_UINT''')
u16_pattern = re.compile(r'''(?:DXGI_FORMAT_)?(?:[RGBAD]16)+_UINT''')
u8_pattern = re.compile(r'''(?:DXGI_FORMAT_)?(?:[RGBAD]8)+_UINT''')
s32_pattern = re.compile(r'''(?:DXGI_FORMAT_)?(?:[RGBAD]32)+_SINT''')
s16_pattern = re.compile(r'''(?:DXGI_FORMAT_)?(?:[RGBAD]16)+_SINT''')
s8_pattern = re.compile(r'''(?:DXGI_FORMAT_)?(?:[RGBAD]8)+_SINT''')
unorm16_pattern = re.compile(r'''(?:DXGI_FORMAT_)?(?:[RGBAD]16)+_UNORM''')
unorm8_pattern = re.compile(r'''(?:DXGI_FORMAT_)?(?:[RGBAD]8)+_UNORM''')
snorm16_pattern = re.compile(r'''(?:DXGI_FORMAT_)?(?:[RGBAD]16)+_SNORM''')
snorm8_pattern = re.compile(r'''(?:DXGI_FORMAT_)?(?:[RGBAD]8)+_SNORM''')

misc_float_pattern = re.compile(r'''(?:DXGI_FORMAT_)?(?:[RGBAD][0-9]+)+_(?:FLOAT|UNORM|SNORM)''')
misc_int_pattern = re.compile(r'''(?:DXGI_FORMAT_)?(?:[RGBAD][0-9]+)+_[SU]INT''')

def EncoderDecoder(fmt):
    if f32_pattern.match(fmt):
        return (lambda data: b''.join(struct.pack('<f', x) for x in data),
                lambda data: numpy.frombuffer(data, numpy.float32).tolist())
    if f16_pattern.match(fmt):
        return (lambda data: numpy.fromiter(data, numpy.float16).tobytes(),
                lambda data: numpy.frombuffer(data, numpy.float16).tolist())
    if u32_pattern.match(fmt):
        return (lambda data: numpy.fromiter(data, numpy.uint32).tobytes(),
                lambda data: numpy.frombuffer(data, numpy.uint32).tolist())
    if u16_pattern.match(fmt):
        return (lambda data: numpy.fromiter(data, numpy.uint16).tobytes(),
                lambda data: numpy.frombuffer(data, numpy.uint16).tolist())
    if u8_pattern.match(fmt):
        return (lambda data: numpy.fromiter(data, numpy.uint8).tobytes(),
                lambda data: numpy.frombuffer(data, numpy.uint8).tolist())
    if s32_pattern.match(fmt):
        return (lambda data: numpy.fromiter(data, numpy.int32).tobytes(),
                lambda data: numpy.frombuffer(data, numpy.int32).tolist())
    if s16_pattern.match(fmt):
        return (lambda data: numpy.fromiter(data, numpy.int16).tobytes(),
                lambda data: numpy.frombuffer(data, numpy.int16).tolist())
    if s8_pattern.match(fmt):
        return (lambda data: numpy.fromiter(data, numpy.int8).tobytes(),
                lambda data: numpy.frombuffer(data, numpy.int8).tolist())

    if unorm16_pattern.match(fmt):
        return (lambda data: numpy.around((numpy.fromiter(data, numpy.float32) * 65535.0)).astype(numpy.uint16).tobytes(),
                lambda data: (numpy.frombuffer(data, numpy.uint16) / 65535.0).tolist())
    if unorm8_pattern.match(fmt):
        return (lambda data: numpy.around((numpy.fromiter(data, numpy.float32) * 255.0)).astype(numpy.uint8).tobytes(),
                lambda data: (numpy.frombuffer(data, numpy.uint8) / 255.0).tolist())
    if snorm16_pattern.match(fmt):
        return (lambda data: numpy.around((numpy.fromiter(data, numpy.float32) * 32767.0)).astype(numpy.int16).tobytes(),
                lambda data: (numpy.frombuffer(data, numpy.int16) / 32767.0).tolist())
    if snorm8_pattern.match(fmt):
        return (lambda data: numpy.around((numpy.fromiter(data, numpy.float32) * 127.0)).astype(numpy.int8).tobytes(),
                lambda data: (numpy.frombuffer(data, numpy.int8) / 127.0).tolist())

    raise Fatal('File uses an unsupported DXGI Format: %s' % fmt)

components_pattern = re.compile(r'''(?<![0-9])[0-9]+(?![0-9])''')
def format_components(fmt):
    return len(components_pattern.findall(fmt))

def format_size(fmt):
    matches = components_pattern.findall(fmt)
    return sum(map(int, matches)) // 8

class InputLayoutElement(object):
    def __init__(self, arg):
        self.RemappedSemanticName = None
        self.RemappedSemanticIndex = None
        if isinstance(arg, io.IOBase):
            self.from_file(arg)
        else:
            self.from_dict(arg)

        self.encoder, self.decoder = EncoderDecoder(self.Format)

    def from_file(self, f):
        self.SemanticName = self.next_validate(f, 'SemanticName')
        self.SemanticIndex = int(self.next_validate(f, 'SemanticIndex'))
        (self.RemappedSemanticName, line) = self.next_optional(f, 'RemappedSemanticName')
        if line is None:
            self.RemappedSemanticIndex = int(self.next_validate(f, 'RemappedSemanticIndex'))
        self.Format = self.next_validate(f, 'Format', line)
        self.InputSlot = int(self.next_validate(f, 'InputSlot'))
        self.AlignedByteOffset = self.next_validate(f, 'AlignedByteOffset')
        if self.AlignedByteOffset == 'append':
            raise Fatal('Input layouts using "AlignedByteOffset=append" are not yet supported')
        self.AlignedByteOffset = int(self.AlignedByteOffset)
        self.InputSlotClass = self.next_validate(f, 'InputSlotClass')
        self.InstanceDataStepRate = int(self.next_validate(f, 'InstanceDataStepRate'))
        self.format_len = format_components(self.Format)

    def to_dict(self):
        d = {}
        d['SemanticName'] = self.SemanticName
        d['SemanticIndex'] = self.SemanticIndex
        if self.RemappedSemanticName is not None:
            d['RemappedSemanticName'] = self.RemappedSemanticName
            d['RemappedSemanticIndex'] = self.RemappedSemanticIndex
        d['Format'] = self.Format
        d['InputSlot'] = self.InputSlot
        d['AlignedByteOffset'] = self.AlignedByteOffset
        d['InputSlotClass'] = self.InputSlotClass
        d['InstanceDataStepRate'] = self.InstanceDataStepRate
        return d

    def to_string(self, indent=2):
        ret = textwrap.dedent('''
            SemanticName: %s
            SemanticIndex: %i
        ''').lstrip() % (
            self.SemanticName,
            self.SemanticIndex,
        )
        if self.RemappedSemanticName is not None:
            ret += textwrap.dedent('''
                RemappedSemanticName: %s
                RemappedSemanticIndex: %i
            ''').lstrip() % (
                self.RemappedSemanticName,
                self.RemappedSemanticIndex,
            )
        ret += textwrap.dedent('''
            Format: %s
            InputSlot: %i
            AlignedByteOffset: %i
            InputSlotClass: %s
            InstanceDataStepRate: %i
        ''').lstrip() % (
            self.Format,
            self.InputSlot,
            self.AlignedByteOffset,
            self.InputSlotClass,
            self.InstanceDataStepRate,
        )
        return textwrap.indent(ret, ' '*indent)

    def from_dict(self, d):
        self.SemanticName = d['SemanticName']
        self.SemanticIndex = d['SemanticIndex']
        try:
            self.RemappedSemanticName = d['RemappedSemanticName']
            self.RemappedSemanticIndex = d['RemappedSemanticIndex']
        except KeyError: pass
        self.Format = d['Format']
        self.InputSlot = d['InputSlot']
        self.AlignedByteOffset = d['AlignedByteOffset']
        self.InputSlotClass = d['InputSlotClass']
        self.InstanceDataStepRate = d['InstanceDataStepRate']
        self.format_len = format_components(self.Format)

    @staticmethod
    def next_validate(f, field, line=None):
        if line is None:
            line = next(f).strip()
        assert(line.startswith(field + ': '))
        return line[len(field) + 2:]

    @staticmethod
    def next_optional(f, field, line=None):
        if line is None:
            line = next(f).strip()
        if line.startswith(field + ': '):
            return (line[len(field) + 2:], None)
        return (None, line)

    @property
    def name(self):
        if self.SemanticIndex:
            return '%s%i' % (self.SemanticName, self.SemanticIndex)
        return self.SemanticName

    @property
    def remapped_name(self):
        if self.RemappedSemanticName is None:
            return self.name
        if self.RemappedSemanticIndex:
            return '%s%i' % (self.RemappedSemanticName, self.RemappedSemanticIndex)
        return self.RemappedSemanticName

    def pad(self, data, val):
        padding = self.format_len - len(data)
        assert(padding >= 0)
        data.extend([val]*padding)
        return data

    def clip(self, data):
        return data[:format_components(self.Format)]

    def size(self):
        return format_size(self.Format)

    def is_float(self):
        return misc_float_pattern.match(self.Format)

    def is_int(self):
        return misc_int_pattern.match(self.Format)

    def encode(self, data):
        # print(self.Format, data)
        return self.encoder(data)

    def decode(self, data):
        return self.decoder(data)

    def __eq__(self, other):
        return \
            self.SemanticName == other.SemanticName and \
            self.SemanticIndex == other.SemanticIndex and \
            self.Format == other.Format and \
            self.InputSlot == other.InputSlot and \
            self.AlignedByteOffset == other.AlignedByteOffset and \
            self.InputSlotClass == other.InputSlotClass and \
            self.InstanceDataStepRate == other.InstanceDataStepRate

class InputLayout(object):
    def __init__(self, custom_prop=[]):
        self.semantic_translations_cache = None
        self.elems = collections.OrderedDict()
        for item in custom_prop:
            elem = InputLayoutElement(item)
            self.elems[elem.name] = elem

    def serialise(self):
        return [x.to_dict() for x in self.elems.values()]

    def to_string(self):
        ret = ''
        for i, elem in enumerate(self.elems.values()):
            ret += 'element[%i]:\n' % i
            ret += elem.to_string()
        return ret

    def parse_element(self, f):
        elem = InputLayoutElement(f)
        self.elems[elem.name] = elem

    def __iter__(self):
        return iter(self.elems.values())

    def __getitem__(self, semantic):
        return self.elems[semantic]

    def untranslate_semantic(self, translated_semantic_name, translated_semantic_index=0):
        semantic_translations = self.get_semantic_remap()
        reverse_semantic_translations = {v: k for k,v in semantic_translations.items()}
        semantic = reverse_semantic_translations[(translated_semantic_name, translated_semantic_index)]
        return self[semantic]

    def encode(self, vertex, vbuf_idx, stride):
        buf = bytearray(stride)

        for semantic, data in vertex.items():
            if semantic.startswith('~'):
                continue
            elem = self.elems[semantic]
            if vbuf_idx.isnumeric() and elem.InputSlot != int(vbuf_idx):
                # Belongs to a different vertex buffer
                continue
            data = elem.encode(data)
            buf[elem.AlignedByteOffset:elem.AlignedByteOffset + len(data)] = data

        assert(len(buf) == stride)
        return buf

    def decode(self, buf, vbuf_idx):
        vertex = {}
        for elem in self.elems.values():
            if elem.InputSlot != vbuf_idx:
                # Belongs to a different vertex buffer
                continue
            data = buf[elem.AlignedByteOffset:elem.AlignedByteOffset + elem.size()]
            vertex[elem.name] = elem.decode(data)
        return vertex

    def __eq__(self, other):
        return self.elems == other.elems

    def apply_semantic_remap(self, operator):
        semantic_translations = {}
        semantic_highest_indices = {}

        for elem in self.elems.values():
            semantic_highest_indices[elem.SemanticName.upper()] = max(semantic_highest_indices.get(elem.SemanticName.upper(), 0), elem.SemanticIndex)

        def find_free_elem_index(semantic):
            idx = semantic_highest_indices.get(semantic, -1) + 1
            semantic_highest_indices[semantic] = idx
            return idx

        for remap in operator.properties.semantic_remap:
            if remap.semantic_to == 'None':
                continue
            if remap.semantic_from in semantic_translations:
                operator.report({'ERROR'}, 'semantic remap for {} specified multiple times, only the first will be used'.format(remap.semantic_from))
                continue
            if remap.semantic_from not in self.elems:
                operator.report({'WARNING'}, 'semantic "{}" not found in imported file, double check your semantic remaps'.format(remap.semantic_from))
                continue

            remapped_semantic_idx = find_free_elem_index(remap.semantic_to)

            operator.report({'INFO'}, 'Remapping semantic {} -> {}{}'.format(remap.semantic_from, remap.semantic_to,
                remapped_semantic_idx or ''))

            self.elems[remap.semantic_from].RemappedSemanticName = remap.semantic_to
            self.elems[remap.semantic_from].RemappedSemanticIndex = remapped_semantic_idx
            semantic_translations[remap.semantic_from] = (remap.semantic_to, remapped_semantic_idx)

        self.semantic_translations_cache = semantic_translations
        return semantic_translations

    def get_semantic_remap(self):
        if self.semantic_translations_cache:
            return self.semantic_translations_cache
        semantic_translations = {}
        for elem in self.elems.values():
            if elem.RemappedSemanticName is not None:
                semantic_translations[elem.name] = \
                    (elem.RemappedSemanticName, elem.RemappedSemanticIndex)
        self.semantic_translations_cache = semantic_translations
        return semantic_translations

class HashableVertex(dict):
    def __hash__(self):
        # Convert keys and values into immutable types that can be hashed
        immutable = tuple((k, tuple(v)) for k,v in sorted(self.items()))
        return hash(immutable)

class IndividualVertexBuffer(object):
    '''
    One individual vertex buffer. Multiple vertex buffers may contain
    individual semantics which when combined together make up a vertex buffer
    group.
    '''

    vb_elem_pattern = re.compile(r'''vb\d+\[\d*\]\+\d+ (?P<semantic>[^:]+): (?P<data>.*)$''')

    def __init__(self, idx, f=None, layout=None, load_vertices=True):
        self.vertices = []
        self.layout = layout and layout or InputLayout()
        self.first = 0
        self.vertex_count = 0
        self.offset = 0
        self.topology = 'trianglelist'
        self.stride = 0
        self.idx = idx

        if f is not None:
            self.parse_vb_txt(f, load_vertices)

    def parse_vb_txt(self, f, load_vertices):
        split_vb_stride = 'vb%i stride:' % self.idx
        for line in map(str.strip, f):
            # print(line)
            if line.startswith('byte offset:'):
                self.offset = int(line[13:])
            if line.startswith('first vertex:'):
                self.first = int(line[14:])
            if line.startswith('vertex count:'):
                self.vertex_count = int(line[14:])
            if line.startswith('stride:'):
                self.stride = int(line[7:])
            if line.startswith(split_vb_stride):
                self.stride = int(line[len(split_vb_stride):])
            if line.startswith('element['):
                self.layout.parse_element(f)
            if line.startswith('topology:'):
                self.topology = line[10:]
                if self.topology not in supported_topologies:
                    raise Fatal('"%s" is not yet supported' % line)
            if line.startswith('vertex-data:'):
                if not load_vertices:
                    return
                self.parse_vertex_data(f)
        # If the buffer is only per-instance elements there won't be any
        # vertices. If the buffer has any per-vertex elements than we should
        # have the number of vertices declared in the header.
        if self.vertices:
            assert(len(self.vertices) == self.vertex_count)

    def parse_vb_bin(self, f, use_drawcall_range=False):
        f.seek(self.offset)
        if use_drawcall_range:
            f.seek(self.first * self.stride, 1)
        else:
            self.first = 0
        for i in itertools.count():
            if use_drawcall_range and i == self.vertex_count:
                break
            vertex = f.read(self.stride)
            if not vertex:
                break
            self.vertices.append(self.layout.decode(vertex, self.idx))
        # We intentionally disregard the vertex count when loading from a
        # binary file, as we assume frame analysis might have only dumped a
        # partial buffer to the .txt files (e.g. if this was from a dump where
        # the draw call index count was overridden it may be cut short, or
        # where the .txt files contain only sub-meshes from each draw call and
        # we are loading the .buf file because it contains the entire mesh):
        self.vertex_count = len(self.vertices)

    def append(self, vertex):
        self.vertices.append(vertex)
        self.vertex_count += 1

    def parse_vertex_data(self, f):
        vertex = {}
        for line in map(str.strip, f):
            #print(line)
            if line.startswith('instance-data:'):
                break

            match = self.vb_elem_pattern.match(line)
            if match:
                vertex[match.group('semantic')] = self.parse_vertex_element(match)
            elif line == '' and vertex:
                self.vertices.append(vertex)
                vertex = {}
        if vertex:
            self.vertices.append(vertex)

    @staticmethod
    def ms_float(val):
        x = val.split('.#')
        s = float(x[0])
        if len(x) == 1:
            return s
        if x[1].startswith('INF'):
            return s * numpy.inf # Will preserve sign
        # TODO: Differentiate between SNAN / QNAN / IND
        if s == -1: # Multiplying -1 * nan doesn't preserve sign
            return -numpy.nan # so must use unary - operator
        return numpy.nan

    def parse_vertex_element(self, match):
        fields = match.group('data').split(',')

        if self.layout[match.group('semantic')].Format.endswith('INT'):
            return tuple(map(int, fields))

        return tuple(map(self.ms_float, fields))

class VertexBufferGroup(object):
    '''
    All the per-vertex data, which may be loaded/saved from potentially
    multiple individual vertex buffers with different semantics in each.
    '''
    vb_idx_pattern = re.compile(r'''[-\.]vb([0-9]+)''')

    # Python gotcha - do not set layout=InputLayout() in the default function
    # parameters, as they would all share the *same* InputLayout since the
    # default values are only evaluated once on file load
    def __init__(self, files=None, layout=None, load_vertices=True, topology=None):
        self.vertices = []
        self.layout = layout and layout or InputLayout()
        self.first = 0
        self.vertex_count = 0
        self.topology = topology or 'trianglelist'
        self.vbs = []
        self.slots = {}

        if files is not None:
            self.parse_vb_txt(files, load_vertices)

    def parse_vb_txt(self, files, load_vertices):
        for f in files:
            match = self.vb_idx_pattern.search(f)
            if match is None:
                raise Fatal('Cannot determine vertex buffer index from filename %s' % f)
            idx = int(match.group(1))
            vb = IndividualVertexBuffer(idx, open(f, 'r'), self.layout, load_vertices)
            if vb.vertices:
                self.vbs.append(vb)
                self.slots[idx] = vb

        self.flag_invalid_semantics()

        # Non buffer specific info:
        self.first = self.vbs[0].first
        self.vertex_count = self.vbs[0].vertex_count
        self.topology = self.vbs[0].topology

        if load_vertices:
            self.merge_vbs(self.vbs)
            assert(len(self.vertices) == self.vertex_count)

    def parse_vb_bin(self, files, use_drawcall_range=False):
        for (bin_f, fmt_f) in files:
            match = self.vb_idx_pattern.search(bin_f)
            if match is not None:
                idx = int(match.group(1))
            else:
                print('Cannot determine vertex buffer index from filename %s, assuming 0 for backwards compatibility' % bin_f)
                idx = 0
            vb = IndividualVertexBuffer(idx, open(fmt_f, 'r'), self.layout, False)
            vb.parse_vb_bin(open(bin_f, 'rb'), use_drawcall_range)
            if vb.vertices:
                self.vbs.append(vb)
                self.slots[idx] = vb

        self.flag_invalid_semantics()

        # Non buffer specific info:
        self.first = self.vbs[0].first
        self.vertex_count = self.vbs[0].vertex_count
        self.topology = self.vbs[0].topology

        self.merge_vbs(self.vbs)
        assert(len(self.vertices) == self.vertex_count)

    def append(self, vertex):
        self.vertices.append(vertex)
        self.vertex_count += 1

    def remap_blendindices(self, obj, mapping):
        def lookup_vgmap(x):
            vgname = obj.vertex_groups[x].name
            return mapping.get(vgname, mapping.get(x, x))

        for vertex in self.vertices:
            for semantic in list(vertex):
                if semantic.startswith('BLENDINDICES'):
                    vertex['~' + semantic] = vertex[semantic]
                    vertex[semantic] = tuple(lookup_vgmap(x) for x in vertex[semantic])

    def revert_blendindices_remap(self):
        # Significantly faster than doing a deep copy
        for vertex in self.vertices:
            for semantic in list(vertex):
                if semantic.startswith('BLENDINDICES'):
                    vertex[semantic] = vertex['~' + semantic]
                    del vertex['~' + semantic]

    def disable_blendweights(self):
        for vertex in self.vertices:
            for semantic in list(vertex):
                if semantic.startswith('BLENDINDICES'):
                    vertex[semantic] = (0, 0, 0, 0)

    def write(self, output_prefix, strides, operator=None):
        for vbuf_idx, stride in strides.items():
            with open(output_prefix + vbuf_idx, 'wb') as output:
                for vertex in self.vertices:
                    output.write(self.layout.encode(vertex, vbuf_idx, stride))

                msg = 'Wrote %i vertices to %s' % (len(self), output.name)
                if operator:
                    operator.report({'INFO'}, msg)
                else:
                    print(msg)

    def __len__(self):
        return len(self.vertices)

    def merge_vbs(self, vbs):
        self.vertices = self.vbs[0].vertices
        del self.vbs[0].vertices
        assert(len(self.vertices) == self.vertex_count)
        for vb in self.vbs[1:]:
            assert(len(vb.vertices) == self.vertex_count)
            [ self.vertices[i].update(vertex) for i,vertex in enumerate(vb.vertices) ]
            del vb.vertices

    def merge(self, other):
        if self.layout != other.layout:
            raise Fatal('Vertex buffers have different input layouts - ensure you are only trying to merge the same vertex buffer split across multiple draw calls')
        if self.first != other.first:
            # FIXME: Future 3DMigoto might automatically set first from the
            # index buffer and chop off unreferenced vertices to save space
            raise Fatal('Cannot merge multiple vertex buffers - please check for updates of the 3DMigoto import script, or import each buffer separately')
        self.vertices.extend(other.vertices[self.vertex_count:])
        self.vertex_count = max(self.vertex_count, other.vertex_count)
        assert(len(self.vertices) == self.vertex_count)

    def wipe_semantic_for_testing(self, semantic, val=0):
        print('WARNING: WIPING %s FOR TESTING PURPOSES!!!' % semantic)
        semantic, _, components = semantic.partition('.')
        if components:
            components = [{'x':0, 'y':1, 'z':2, 'w':3}[c] for c in components]
        else:
            components = range(4)
        for vertex in self.vertices:
            for s in list(vertex):
                if s == semantic:
                    v = list(vertex[semantic])
                    for component in components:
                        if component < len(v):
                            v[component] = val
                    vertex[semantic] = v

    def flag_invalid_semantics(self):
        # This refactors some of the logic that used to be in import_vertices()
        # and get_valid_semantics() - Any semantics that re-use the same offset
        # of an earlier semantic is considered invalid and will be ignored when
        # importing the vertices. These are usually a quirk of how certain
        # engines handle unused semantics and at best will be repeating data we
        # already imported in another semantic and at worst may be
        # misinterpreting the data as a completely different type.
        #
        # Is is theoretically possible for the earlier semantic to be the
        # invalid one - if we ever encounter that we might want to allow the
        # user to choose which of the semantics sharing the same offset should
        # be considerd the valid one.
        #
        # This also makes sure the corresponding vertex buffer is present and
        # can fit the semantic.
        seen_offsets = set()
        for elem in self.layout:
            if elem.InputSlotClass != 'per-vertex':
                # Instance data isn't invalid, we just don't import it yet
                continue
            if (elem.InputSlot, elem.AlignedByteOffset) in seen_offsets:
                # Setting two flags to avoid changing behaviour in the refactor
                # - might be able to simplify this to one flag, but want to
                # test semantics that [partially] overflow the stride first,
                # and make sure that export flow (stride won't be set) works.
                elem.reused_offset = True
                elem.invalid_semantic = True
                continue
            seen_offsets.add((elem.InputSlot, elem.AlignedByteOffset))
            elem.reused_offset = False

            try:
                stride = self.slots[elem.InputSlot].stride
            except KeyError:
                # UE4 claiming it uses vertex buffers that it doesn't bind.
                elem.invalid_semantic = True
                continue

            if elem.AlignedByteOffset + format_size(elem.Format) > stride:
                elem.invalid_semantic = True
                continue

            elem.invalid_semantic = False

    def get_valid_semantics(self):
        self.flag_invalid_semantics()
        return set([elem.name for elem in self.layout
            if elem.InputSlotClass == 'per-vertex' and not elem.invalid_semantic])

class IndexBuffer(object):
    def __init__(self, *args, load_indices=True):
        self.faces = []
        self.first = 0
        self.index_count = 0
        self.format = 'DXGI_FORMAT_UNKNOWN'
        self.offset = 0
        self.topology = 'trianglelist'
        self.used_in_drawcall = None

        if isinstance(args[0], io.IOBase):
            assert(len(args) == 1)
            self.parse_ib_txt(args[0], load_indices)
        else:
            self.format, = args

        self.encoder, self.decoder = EncoderDecoder(self.format)

    def append(self, face):
        self.faces.append(face)
        self.index_count += len(face)

    def parse_ib_txt(self, f, load_indices):
        for line in map(str.strip, f):
            if line.startswith('byte offset:'):
                self.offset = int(line[13:])
                # If we see this line we are looking at a 3DMigoto frame
                # analysis dump, not a .fmt file exported by this script.
                # If it was an indexed draw call it will be followed by "first
                # index" and "index count", while if it was not an indexed draw
                # call they will be absent. So by the end of parsing:
                # used_in_drawcall = None signifies loading a .fmt file from a previous export
                # used_in_drawcall = False signifies draw call did not use the bound IB
                # used_in_drawcall = True signifies an indexed draw call
                self.used_in_drawcall = False
            if line.startswith('first index:'):
                self.first = int(line[13:])
                self.used_in_drawcall = True
            elif line.startswith('index count:'):
                self.index_count = int(line[13:])
                self.used_in_drawcall = True
            elif line.startswith('topology:'):
                self.topology = line[10:]
                if self.topology not in supported_topologies:
                    raise Fatal('"%s" is not yet supported' % line)
            elif line.startswith('format:'):
                self.format = line[8:]
            elif line == '':
                if not load_indices:
                    return
                self.parse_index_data(f)
        if self.used_in_drawcall != False:
            assert(len(self.faces) * self.indices_per_face + self.extra_indices == self.index_count)

    def parse_ib_bin(self, f, use_drawcall_range=False):
        f.seek(self.offset)
        stride = format_size(self.format)
        if use_drawcall_range:
            f.seek(self.first * stride, 1)
        else:
            self.first = 0

        face = []
        for i in itertools.count():
            if use_drawcall_range and i == self.index_count:
                break
            index = f.read(stride)
            if not index:
                break
            face.append(*self.decoder(index))
            if len(face) == self.indices_per_face:
                self.faces.append(tuple(face))
                face = []
        assert(len(face) == 0)
        self.expand_strips()

        if use_drawcall_range:
            assert(len(self.faces) * self.indices_per_face + self.extra_indices == self.index_count)
        else:
            # We intentionally disregard the index count when loading from a
            # binary file, as we assume frame analysis might have only dumped a
            # partial buffer to the .txt files (e.g. if this was from a dump where
            # the draw call index count was overridden it may be cut short, or
            # where the .txt files contain only sub-meshes from each draw call and
            # we are loading the .buf file because it contains the entire mesh):
            self.index_count = len(self.faces) * self.indices_per_face + self.extra_indices

    def parse_index_data(self, f):
        for line in map(str.strip, f):
            face = tuple(map(int, line.split()))
            assert(len(face) == self.indices_per_face)
            self.faces.append(face)
        self.expand_strips()

    def expand_strips(self):
        if self.topology == 'trianglestrip':
            # Every 2nd face has the vertices out of order to keep all faces in the same orientation:
            # https://learn.microsoft.com/en-us/windows/win32/direct3d9/triangle-strips
            self.faces = [(self.faces    [i-2][0],
                self.faces[i%2 and i   or i-1][0],
                self.faces[i%2 and i-1 or i  ][0],
            ) for i in range(2, len(self.faces)) ]
        elif self.topology == 'linestrip':
            raise Fatal('linestrip topology conversion is untested')
            self.faces = [(self.faces[i-1][0], self.faces[i][0])
                    for i in range(1, len(self.faces)) ]

    def merge(self, other):
        if self.format != other.format:
            raise Fatal('Index buffers have different formats - ensure you are only trying to merge the same index buffer split across multiple draw calls')
        self.first = min(self.first, other.first)
        self.index_count += other.index_count
        self.faces.extend(other.faces)

    def write(self, output, operator=None):
        for face in self.faces:
            output.write(self.encoder(face))

        msg = 'Wrote %i indices to %s' % (len(self), output.name)
        if operator:
            operator.report({'INFO'}, msg)
        else:
            print(msg)

    @property
    def indices_per_face(self):
        return {
            'trianglelist': 3,
            'pointlist': 1,
            'trianglestrip': 1, # + self.extra_indices for 1st tri
            'linelist': 2,
            'linestrip': 1, # + self.extra_indices for 1st line
        }[self.topology]

    @property
    def extra_indices(self):
        if len(self.faces) >= 1:
            if self.topology == 'trianglestrip':
                return 2
            if self.topology == 'linestrip':
                return 1
        return 0

    def __len__(self):
        return len(self.faces) * self.indices_per_face + self.extra_indices

def load_3dmigoto_mesh_bin(operator, vb_paths, ib_paths, pose_path):
    if len(vb_paths) != 1 or len(ib_paths) > 1:
        raise Fatal('Cannot merge meshes loaded from binary files')

    # Loading from binary files, but still need to use the .txt files as a
    # reference for the format:
    ib_bin_path, ib_txt_path = ib_paths[0]

    use_drawcall_range = False
    if hasattr(operator, 'load_buf_limit_range'): # Frame analysis import only
        use_drawcall_range = operator.load_buf_limit_range

    vb = VertexBufferGroup()
    vb.parse_vb_bin(vb_paths[0], use_drawcall_range)

    ib = None
    if ib_bin_path:
        ib = IndexBuffer(open(ib_txt_path, 'r'), load_indices=False)
        if ib.used_in_drawcall == False:
            operator.report({'WARNING'}, '{}: Discarding index buffer not used in draw call'.format(os.path.basename(ib_bin_path)))
            ib = None
        else:
            ib.parse_ib_bin(open(ib_bin_path, 'rb'), use_drawcall_range)

    return vb, ib, os.path.basename(vb_paths[0][0][0]), pose_path

def load_3dmigoto_mesh(operator, paths):
    vb_paths, ib_paths, use_bin, pose_path = zip(*paths)
    pose_path = pose_path[0]

    if use_bin[0]:
        return load_3dmigoto_mesh_bin(operator, vb_paths, ib_paths, pose_path)

    vb = VertexBufferGroup(vb_paths[0])
    # Merge additional vertex buffers for meshes split over multiple draw calls:
    for vb_path in vb_paths[1:]:
        tmp = VertexBufferGroup(vb_path)
        vb.merge(tmp)

    # For quickly testing how importent any unsupported semantics may be:
    #vb.wipe_semantic_for_testing('POSITION.w', 1.0)
    #vb.wipe_semantic_for_testing('TEXCOORD.w', 0.0)
    #vb.wipe_semantic_for_testing('TEXCOORD5', 0)
    #vb.wipe_semantic_for_testing('BINORMAL')
    #vb.wipe_semantic_for_testing('TANGENT')
    #vb.write(open(os.path.join(os.path.dirname(vb_paths[0]), 'TEST.vb'), 'wb'), operator=operator)

    ib = None
    if ib_paths and ib_paths != (None,):
        ib = IndexBuffer(open(ib_paths[0], 'r'))
        # Merge additional vertex buffers for meshes split over multiple draw calls:
        for ib_path in ib_paths[1:]:
            tmp = IndexBuffer(open(ib_path, 'r'))
            ib.merge(tmp)
        if ib.used_in_drawcall == False:
            operator.report({'WARNING'}, '{}: Discarding index buffer not used in draw call'.format(os.path.basename(ib_paths[0])))
            ib = None

    return vb, ib, os.path.basename(vb_paths[0][0]), pose_path

def normal_import_translation(elem, flip):
    unorm = elem.Format.endswith('_UNORM')
    if unorm:
        # Scale UNORM range 0:+1 to normal range -1:+1
        if flip:
            return lambda x: -(x*2.0 - 1.0)
        else:
            return lambda x: x*2.0 - 1.0
    if flip:
        return lambda x: -x
    else:
        return lambda x: x

def normal_export_translation(layout, semantic, flip):
    try:
        unorm = layout.untranslate_semantic(semantic).Format.endswith('_UNORM')
    except KeyError:
        unorm = False
    if unorm:
        # Scale normal range -1:+1 to UNORM range 0:+1
        if flip:
            return lambda x: -x/2.0 + 0.5
        else:
            return lambda x: x/2.0 + 0.5
    if flip:
        return lambda x: -x
    else:
        return lambda x: x

def import_normals_step1(mesh, data, vertex_layers, operator, translate_normal):
    # Ensure normals are 3-dimensional:
    # XXX: Assertion triggers in DOA6
    if len(data[0]) == 4:
        if [x[3] for x in data] != [0.0]*len(data):
            #raise Fatal('Normals are 4D')
            operator.report({'WARNING'}, 'Normals are 4D, storing W coordinate in NORMAL.w vertex layer. Beware that some types of edits on this mesh may be problematic.')
            vertex_layers['NORMAL.w'] = [[x[3]] for x in data]
    normals = [tuple(map(translate_normal, (x[0], x[1], x[2]))) for x in data]

    # To make sure the normals don't get lost by Blender's edit mode,
    # or mesh.update() we need to set custom normals in the loops, not
    # vertices.
    #
    # For testing, to make sure our normals are preserved let's use
    # garbage ones:
    #import random
    #normals = [(random.random() * 2 - 1,random.random() * 2 - 1,random.random() * 2 - 1) for x in normals]
    #
    # Comment from other import scripts:
    # Note: we store 'temp' normals in loops, since validate() may alter final mesh,
    #       we can only set custom lnors *after* calling it.
    if bpy.app.version >= (4, 1):
        return normals
    mesh.create_normals_split()
    for l in mesh.loops:
        l.normal[:] = normals[l.vertex_index]
    return []

def import_normals_step2(mesh):
    # Taken from import_obj/import_fbx
    clnors = array('f', [0.0] * (len(mesh.loops) * 3))
    mesh.loops.foreach_get("normal", clnors)

    # Not sure this is still required with use_auto_smooth, but the other
    # importers do it, and at the very least it shouldn't hurt...
    mesh.polygons.foreach_set("use_smooth", [True] * len(mesh.polygons))

    mesh.normals_split_custom_set(tuple(zip(*(iter(clnors),) * 3)))
    mesh.use_auto_smooth = True # This has a double meaning, one of which is to use the custom normals
    # XXX CHECKME: show_edge_sharp moved in 2.80, but I can't actually
    # recall what it does and have a feeling it was unimportant:
    #mesh.show_edge_sharp = True

def import_vertex_groups(mesh, obj, blend_indices, blend_weights):
    assert(len(blend_indices) == len(blend_weights))
    if blend_indices:
        # We will need to make sure we re-export the same blend indices later -
        # that they haven't been renumbered. Not positive whether it is better
        # to use the vertex group index, vertex group name or attach some extra
        # data. Make sure the indices and names match:
        num_vertex_groups = max(itertools.chain(*itertools.chain(*blend_indices.values()))) + 1
        for i in range(num_vertex_groups):
            obj.vertex_groups.new(name=str(i))
        for vertex in mesh.vertices:
            for semantic_index in sorted(blend_indices.keys()):
                for i, w in zip(blend_indices[semantic_index][vertex.index], blend_weights[semantic_index][vertex.index]):
                    if w == 0.0:
                        continue
                    obj.vertex_groups[i].add((vertex.index,), w, 'REPLACE')
def import_uv_layers(mesh, obj, texcoords, flip_texcoord_v):
    for (texcoord, data) in sorted(texcoords.items()):
        # TEXCOORDS can have up to four components, but UVs can only have two
        # dimensions. Not positive of the best way to handle this in general,
        # but for now I'm thinking that splitting the TEXCOORD into two sets of
        # UV coordinates might work:
        dim = len(data[0])
        if dim == 4:
            components_list = ('xy', 'zw')
        elif dim == 3:
            components_list = ('xy', 'z')
        elif dim == 2:
            components_list = ('xy',)
        elif dim == 1:
            components_list = ('x',)
        else:
            raise Fatal('Unhandled TEXCOORD%s dimension: %i' % (texcoord, dim))
        cmap = {'x': 0, 'y': 1, 'z': 2, 'w': 3}

        for components in components_list:
            uv_name = 'TEXCOORD%s.%s' % (texcoord and texcoord or '', components)
            if hasattr(mesh, 'uv_textures'): # 2.79
                mesh.uv_textures.new(uv_name)
            else: # 2.80
                mesh.uv_layers.new(name=uv_name)
            blender_uvs = mesh.uv_layers[uv_name]

            # This will assign a texture to the UV layer, which works fine but
            # working out which texture maps to which UV layer is guesswork
            # before the import and the artist may as well just assign it
            # themselves in the UV editor pane when they can see the unwrapped
            # mesh to compare it with the dumped textures:
            #
            #path = textures.get(uv_layer, None)
            #if path is not None:
            #    image = load_image(path)
            #    for i in range(len(mesh.polygons)):
            #        mesh.uv_textures[uv_layer].data[i].image = image

            # Can't find an easy way to flip the display of V in Blender, so
            # add an option to flip it on import & export:
            if (len(components) % 2 == 1):
                # 1D or 3D TEXCOORD, save in a UV layer with V=0
                translate_uv = lambda u: (u[0], 0)
            elif flip_texcoord_v:
                translate_uv = lambda uv: (uv[0], 1.0 - uv[1])
                # Record that V was flipped so we know to undo it when exporting:
                obj['3DMigoto:' + uv_name] = {'flip_v': True}
            else:
                translate_uv = lambda uv: uv

            uvs = [[d[cmap[c]] for c in components] for d in data]
            for l in mesh.loops:
                blender_uvs.data[l.index].uv = translate_uv(uvs[l.vertex_index])

def new_custom_attribute_int(mesh, layer_name):
    # vertex_layers were dropped in 4.0. Looks like attributes were added in
    # 3.0 (to confirm), so we could probably start using them or add a
    # migration function on older versions as well
    if bpy.app.version >= (4, 0):
        mesh.attributes.new(name=layer_name, type='INT', domain='POINT')
        return mesh.attributes[layer_name]
    else:
        mesh.vertex_layers_int.new(name=layer_name)
        return mesh.vertex_layers_int[layer_name]

def new_custom_attribute_float(mesh, layer_name):
    if bpy.app.version >= (4, 0):
        # TODO: float2 and float3 could be stored directly as 'FLOAT2' /
        # 'FLOAT_VECTOR' types (in fact, UV layers in 4.0 show up in attributes
        # using FLOAT2) instead of saving each component as a separate layer.
        # float4 is missing though. For now just get it working equivelently to
        # the old vertex layers.
        mesh.attributes.new(name=layer_name, type='FLOAT', domain='POINT')
        return mesh.attributes[layer_name]
    else:
        mesh.vertex_layers_float.new(name=layer_name)
        return mesh.vertex_layers_float[layer_name]

# TODO: Refactor to prefer attributes over vertex layers even on 3.x if they exist
def custom_attributes_int(mesh):
    if bpy.app.version >= (4, 0):
        return { k: v for k,v in mesh.attributes.items()
                if (v.data_type, v.domain) == ('INT', 'POINT') }
    else:
        return mesh.vertex_layers_int

def custom_attributes_float(mesh):
    if bpy.app.version >= (4, 0):
        return { k: v for k,v in mesh.attributes.items()
                if (v.data_type, v.domain) == ('FLOAT', 'POINT') }
    else:
        return mesh.vertex_layers_float

# This loads unknown data from the vertex buffers as vertex layers
def import_vertex_layers(mesh, obj, vertex_layers):
    for (element_name, data) in sorted(vertex_layers.items()):
        dim = len(data[0])
        cmap = {0: 'x', 1: 'y', 2: 'z', 3: 'w'}
        for component in range(dim):

            if dim != 1 or element_name.find('.') == -1:
                layer_name = '%s.%s' % (element_name, cmap[component])
            else:
                layer_name = element_name

            if type(data[0][0]) == int:
                layer = new_custom_attribute_int(mesh, layer_name)
                for v in mesh.vertices:
                    val = data[v.index][component]
                    # Blender integer layers are 32bit signed and will throw an
                    # exception if we are assigning an unsigned value that
                    # can't fit in that range. Reinterpret as signed if necessary:
                    if val < 0x80000000:
                        layer.data[v.index].value = val
                    else:
                        layer.data[v.index].value = struct.unpack('i', struct.pack('I', val))[0]
            elif type(data[0][0]) == float:
                layer = new_custom_attribute_float(mesh, layer_name)
                for v in mesh.vertices:
                    layer.data[v.index].value = data[v.index][component]
            else:
                raise Fatal('BUG: Bad layer type %s' % type(data[0][0]))

def import_faces_from_ib(mesh, ib, flip_winding):
    mesh.loops.add(len(ib.faces) * 3)
    mesh.polygons.add(len(ib.faces))
    if flip_winding:
        mesh.loops.foreach_set('vertex_index', unpack_list(map(reversed, ib.faces)))
    else:
        mesh.loops.foreach_set('vertex_index', unpack_list(ib.faces))
    mesh.polygons.foreach_set('loop_start', [x*3 for x in range(len(ib.faces))])
    mesh.polygons.foreach_set('loop_total', [3] * len(ib.faces))

def import_faces_from_vb_trianglelist(mesh, vb, flip_winding):
    # Only lightly tested
    num_faces = len(vb.vertices) // 3
    mesh.loops.add(num_faces * 3)
    mesh.polygons.add(num_faces)
    if flip_winding:
        raise Fatal('Flipping winding order untested without index buffer') # export in particular needs support
        mesh.loops.foreach_set('vertex_index', [x for x in reversed(range(num_faces * 3))])
    else:
        mesh.loops.foreach_set('vertex_index', [x for x in range(num_faces * 3)])
    mesh.polygons.foreach_set('loop_start', [x*3 for x in range(num_faces)])
    mesh.polygons.foreach_set('loop_total', [3] * num_faces)

def import_faces_from_vb_trianglestrip(mesh, vb, flip_winding):
    # Only lightly tested
    if flip_winding:
        raise Fatal('Flipping winding order with triangle strip topology is not implemented')
    num_faces = len(vb.vertices) - 2
    if num_faces <= 0:
        raise Fatal('Insufficient vertices in trianglestrip')
    mesh.loops.add(num_faces * 3)
    mesh.polygons.add(num_faces)

    # Every 2nd face has the vertices out of order to keep all faces in the same orientation:
    # https://learn.microsoft.com/en-us/windows/win32/direct3d9/triangle-strips
    tristripindex = [( i,
        i%2 and i+2 or i+1,
        i%2 and i+1 or i+2,
    ) for i in range(num_faces) ]

    mesh.loops.foreach_set('vertex_index', unpack_list(tristripindex))
    mesh.polygons.foreach_set('loop_start', [x*3 for x in range(num_faces)])
    mesh.polygons.foreach_set('loop_total', [3] * num_faces)

def import_vertices(mesh, obj, vb, operator, semantic_translations={}, flip_normal=False):
    mesh.vertices.add(len(vb.vertices))

    blend_indices = {}
    blend_weights = {}
    texcoords = {}
    vertex_layers = {}
    use_normals = False
    normals = []

    for elem in vb.layout:
        if elem.InputSlotClass != 'per-vertex' or elem.reused_offset:
            continue

        if elem.InputSlot not in vb.slots:
            # UE4 known to proclaim it has attributes in all the slots in the
            # layout description, but only ends up using two (and one of those
            # is per-instance data)
            print('NOTICE: Vertex semantic %s unavailable due to missing vb%i' % (elem.name, elem.InputSlot))
            continue

        translated_elem_name, translated_elem_index = \
                semantic_translations.get(elem.name, (elem.name, elem.SemanticIndex))

        # Some games don't follow the official DirectX UPPERCASE semantic naming convention:
        translated_elem_name = translated_elem_name.upper()

        data = tuple( x[elem.name] for x in vb.vertices )
        if translated_elem_name == 'POSITION':
            # Ensure positions are 3-dimensional:
            if len(data[0]) == 4:
                if ([x[3] for x in data] != [1.0]*len(data)):
                    # XXX: There is a 4th dimension in the position, which may
                    # be some artibrary custom data, or maybe something weird
                    # is going on like using Homogeneous coordinates in a
                    # vertex buffer. The meshes this triggers on in DOA6
                    # (skirts) lie about almost every semantic and we cannot
                    # import them with this version of the script regardless.
                    # But perhaps in some cases it might still be useful to be
                    # able to import as much as we can and just preserve this
                    # unknown 4th dimension to export it later or have a game
                    # specific script perform some operations on it - so we
                    # store it in a vertex layer and warn the modder.
                    operator.report({'WARNING'}, 'Positions are 4D, storing W coordinate in POSITION.w vertex layer. Beware that some types of edits on this mesh may be problematic.')
                    vertex_layers['POSITION.w'] = [[x[3]] for x in data]
            positions = [(x[0], x[1], x[2]) for x in data]
            mesh.vertices.foreach_set('co', unpack_list(positions))
        elif translated_elem_name.startswith('COLOR'):
            if len(data[0]) <= 3 or vertex_color_layer_channels == 4:
                # Either a monochrome/RGB layer, or Blender 2.80 which uses 4
                # channel layers
                mesh.vertex_colors.new(name=elem.name)
                color_layer = mesh.vertex_colors[elem.name].data
                c = vertex_color_layer_channels
                for l in mesh.loops:
                    color_layer[l.index].color = list(data[l.vertex_index]) + [0]*(c-len(data[l.vertex_index]))
            else:
                mesh.vertex_colors.new(name=elem.name + '.RGB')
                mesh.vertex_colors.new(name=elem.name + '.A')
                color_layer = mesh.vertex_colors[elem.name + '.RGB'].data
                alpha_layer = mesh.vertex_colors[elem.name + '.A'].data
                for l in mesh.loops:
                    color_layer[l.index].color = data[l.vertex_index][:3]
                    alpha_layer[l.index].color = [data[l.vertex_index][3], 0, 0]
        elif translated_elem_name == 'NORMAL':
            use_normals = True
            translate_normal = normal_import_translation(elem, flip_normal)
            normals = import_normals_step1(mesh, data, vertex_layers, operator, translate_normal)
        elif translated_elem_name in ('TANGENT', 'BINORMAL'):
        #    # XXX: loops.tangent is read only. Not positive how to handle
        #    # this, or if we should just calculate it when re-exporting.
        #    for l in mesh.loops:
        #        FIXME: rescale range if elem.Format.endswith('_UNORM')
        #        assert(data[l.vertex_index][3] in (1.0, -1.0))
        #        l.tangent[:] = data[l.vertex_index][0:3]
            operator.report({'INFO'}, 'Skipping import of %s in favour of recalculating on export' % elem.name)
        elif translated_elem_name.startswith('BLENDINDICES'):
            blend_indices[translated_elem_index] = data
        elif translated_elem_name.startswith('BLENDWEIGHT'):
            blend_weights[translated_elem_index] = data
        elif translated_elem_name.startswith('TEXCOORD') and elem.is_float():
            texcoords[translated_elem_index] = data
        else:
            operator.report({'INFO'}, 'Storing unhandled semantic %s %s as vertex layer' % (elem.name, elem.Format))
            vertex_layers[elem.name] = data

    return (blend_indices, blend_weights, texcoords, vertex_layers, use_normals, normals)

def import_3dmigoto(operator, context, paths, merge_meshes=True, **kwargs):
    if merge_meshes:
        return import_3dmigoto_vb_ib(operator, context, paths, **kwargs)
    else:
        obj = []
        for p in paths:
            try:
                obj.append(import_3dmigoto_vb_ib(operator, context, [p], **kwargs))
            except Fatal as e:
                operator.report({'ERROR'}, str(e) + ': ' + str(p[:2]))
        # FIXME: Group objects together
        return obj

def assert_pointlist_ib_is_pointless(ib, vb):
    # Index Buffers are kind of pointless with point list topologies, because
    # the advantages they offer for triangle list topologies don't really
    # apply and there is little point in them being used at all... But, there
    # is nothing technically stopping an engine from using them regardless, and
    # we do see this in One Piece Burning Blood. For now, just verify that the
    # index buffers are the trivial case that lists every vertex in order, and
    # just ignore them since we already loaded the vertex buffer in that order.
    assert(len(vb) == len(ib)) # FIXME: Properly implement point list index buffers
    assert(all([(i,) == j for i,j in enumerate(ib.faces)])) # FIXME: Properly implement point list index buffers

def import_3dmigoto_vb_ib(operator, context, paths, flip_texcoord_v=True, flip_winding=False, flip_normal=False, axis_forward='-Z', axis_up='Y', pose_cb_off=[0,0], pose_cb_step=1, merge_verts=False, tris_to_quads=False, clean_loose=False):
    vb, ib, name, pose_path = load_3dmigoto_mesh(operator, paths)

    mesh = bpy.data.meshes.new(name)
    obj = bpy.data.objects.new(mesh.name, mesh)

    global_matrix = axis_conversion(from_forward=axis_forward, from_up=axis_up).to_4x4()
    obj.matrix_world = global_matrix

    if hasattr(operator.properties, 'semantic_remap'):
        semantic_translations = vb.layout.apply_semantic_remap(operator)
    else:
        semantic_translations = vb.layout.get_semantic_remap()

    # Attach the vertex buffer layout to the object for later exporting. Can't
    # seem to retrieve this if attached to the mesh - to_mesh() doesn't copy it:
    obj['3DMigoto:VBLayout'] = vb.layout.serialise()
    obj['3DMigoto:Topology'] = vb.topology
    for raw_vb in vb.vbs:
        obj['3DMigoto:VB%iStride' % raw_vb.idx] = raw_vb.stride
    obj['3DMigoto:FirstVertex'] = vb.first
    # Record these import options so the exporter can set them to match by
    # default. Might also consider adding them to the .fmt file so reimporting
    # a previously exported file can also set them by default?
    obj['3DMigoto:FlipWinding'] = flip_winding
    obj['3DMigoto:FlipNormal'] = flip_normal

    if ib is not None:
        if ib.topology in ('trianglelist', 'trianglestrip'):
            import_faces_from_ib(mesh, ib, flip_winding)
        elif ib.topology == 'pointlist':
            assert_pointlist_ib_is_pointless(ib, vb)
        else:
            raise Fatal('Unsupported topology (IB): {}'.format(ib.topology))
        # Attach the index buffer layout to the object for later exporting.
        obj['3DMigoto:IBFormat'] = ib.format
        obj['3DMigoto:FirstIndex'] = ib.first
    elif vb.topology == 'trianglelist':
        import_faces_from_vb_trianglelist(mesh, vb, flip_winding)
    elif vb.topology == 'trianglestrip':
        import_faces_from_vb_trianglestrip(mesh, vb, flip_winding)
    elif vb.topology != 'pointlist':
        raise Fatal('Unsupported topology (VB): {}'.format(vb.topology))
    if vb.topology == 'pointlist':
        operator.report({'WARNING'}, '{}: uses point list topology, which is highly experimental and may have issues with normals/tangents/lighting. This may not be the mesh you are looking for.'.format(mesh.name))

    (blend_indices, blend_weights, texcoords, vertex_layers, use_normals, normals) = import_vertices(mesh, obj, vb, operator, semantic_translations, flip_normal)

    import_uv_layers(mesh, obj, texcoords, flip_texcoord_v)
    if not texcoords:
        operator.report({'WARNING'}, '{}: No TEXCOORDs / UV layers imported. This may cause issues with normals/tangents/lighting on export.'.format(mesh.name))

    import_vertex_layers(mesh, obj, vertex_layers)

    import_vertex_groups(mesh, obj, blend_indices, blend_weights)

    # Validate closes the loops so they don't disappear after edit mode and probably other important things:
    mesh.validate(verbose=False, clean_customdata=False)  # *Very* important to not remove lnors here!
    # Not actually sure update is necessary. It seems to update the vertex normals, not sure what else:
    mesh.update()

    # Must be done after validate step:
    if use_normals:
        if bpy.app.version >= (4, 1):
            mesh.normals_split_custom_set_from_vertices(normals)
        else:
            import_normals_step2(mesh)
    elif hasattr(mesh, 'calc_normals'): # Dropped in Blender 4.0
        mesh.calc_normals()

    link_object_to_scene(context, obj)
    select_set(obj, True)
    set_active_object(context, obj)
    
    bpy.ops.object.mode_set(mode='EDIT')
    bpy.ops.mesh.select_all(action='SELECT')
    if merge_verts:
        bpy.ops.mesh.remove_doubles(use_sharp_edge_from_normals=True)
    if tris_to_quads:
        bpy.ops.mesh.tris_convert_to_quads(uvs=True, vcols=True, seam=True, sharp=True, materials=True)
    if clean_loose:
        bpy.ops.mesh.delete_loose()
    bpy.ops.object.mode_set(mode='OBJECT')
    if pose_path is not None:
        import_pose(operator, context, pose_path, limit_bones_to_vertex_groups=True,
                axis_forward=axis_forward, axis_up=axis_up,
                pose_cb_off=pose_cb_off, pose_cb_step=pose_cb_step)
        set_active_object(context, obj)

    return obj

# from export_obj:
def mesh_triangulate(me):
    bm = bmesh.new()
    bm.from_mesh(me)
    bmesh.ops.triangulate(bm, faces=bm.faces)
    bm.to_mesh(me)
    bm.free()

def blender_vertex_to_3dmigoto_vertex(mesh, obj, blender_loop_vertex, layout, texcoords, blender_vertex, translate_normal, translate_tangent, export_outline=None):
    if blender_loop_vertex is not None:
        blender_vertex = mesh.vertices[blender_loop_vertex.vertex_index]
    vertex = {}    
    blp_normal = list(blender_loop_vertex.normal)

    # TODO: Warn if vertex is in too many vertex groups for this layout,
    # ignoring groups with weight=0.0
    vertex_groups = sorted(blender_vertex.groups, key=lambda x: x.weight, reverse=True)

    for elem in layout:
        if elem.InputSlotClass != 'per-vertex' or elem.reused_offset:
            continue

        semantic_translations = layout.get_semantic_remap()
        translated_elem_name, translated_elem_index = \
                semantic_translations.get(elem.name, (elem.name, elem.SemanticIndex))

        # Some games don't follow the official DirectX UPPERCASE semantic naming convention:
        translated_elem_name = translated_elem_name.upper()

        if translated_elem_name == 'POSITION':
            if 'POSITION.w' in custom_attributes_float(mesh):
                vertex[elem.name] = list(blender_vertex.undeformed_co) + \
                                        [custom_attributes_float(mesh)['POSITION.w'].data[blender_vertex.index].value]
            else:
                vertex[elem.name] = elem.pad(list(blender_vertex.undeformed_co), 1.0)
        elif translated_elem_name.startswith('COLOR'):
            if elem.name in mesh.vertex_colors:
                vertex[elem.name] = elem.clip(list(mesh.vertex_colors[elem.name].data[blender_loop_vertex.index].color))
            else:
                vertex[elem.name] = list(mesh.vertex_colors[elem.name+'.RGB'].data[blender_loop_vertex.index].color)[:3] + \
                                        [mesh.vertex_colors[elem.name+'.A'].data[blender_loop_vertex.index].color[0]]
        elif translated_elem_name == 'NORMAL':
            if 'NORMAL.w' in custom_attributes_float(mesh):
                vertex[elem.name] = list(map(translate_normal, blender_loop_vertex.normal)) + \
                                        [custom_attributes_float(mesh)['NORMAL.w'].data[blender_vertex.index].value]
            elif blender_loop_vertex:
                vertex[elem.name] = elem.pad(list(map(translate_normal, blender_loop_vertex.normal)), 0.0)
            else:
                # XXX: point list topology, these normals are probably going to be pretty poor, but at least it's something to export
                vertex[elem.name] = elem.pad(list(map(translate_normal, blender_vertex.normal)), 0.0)
        elif translated_elem_name.startswith('TANGENT'):
            if export_outline:
                # Genshin optimized outlines
                vertex[elem.name] = elem.pad(list(map(translate_tangent, export_outline.get(blender_loop_vertex.vertex_index, blp_normal))), blender_loop_vertex.bitangent_sign)
            # DOAXVV has +1/-1 in the 4th component. Not positive what this is,
            # but guessing maybe the bitangent sign? Not even sure it is used...
            # FIXME: Other games
            elif blender_loop_vertex:
                vertex[elem.name] = elem.pad(list(map(translate_tangent, blender_loop_vertex.tangent)), blender_loop_vertex.bitangent_sign)
            else:
                # XXX Blender doesn't save tangents outside of loops, so unless
                # we save these somewhere custom when importing they are
                # effectively lost. We could potentially calculate a tangent
                # from blender_vertex.normal, but there is probably little
                # point given that normal will also likely be garbage since it
                # wasn't imported from the mesh.
                pass
        elif translated_elem_name.startswith('BINORMAL'):
            # Some DOA6 meshes (skirts) use BINORMAL, but I'm not certain it is
            # actually the binormal. These meshes are weird though, since they
            # use 4 dimensional positions and normals, so they aren't something
            # we can really deal with at all. Therefore, the below is untested,
            # FIXME: So find a mesh where this is actually the binormal,
            # uncomment the below code and test.
            # normal = blender_loop_vertex.normal
            # tangent = blender_loop_vertex.tangent
            # binormal = numpy.cross(normal, tangent)
            # XXX: Does the binormal need to be normalised to a unit vector?
            # binormal = binormal / numpy.linalg.norm(binormal)
            # vertex[elem.name] = elem.pad(list(map(translate_binormal, binormal)), 0.0)
            pass
        elif translated_elem_name.startswith('BLENDINDICES'):
            i = translated_elem_index * 4
            vertex[elem.name] = elem.pad([ x.group for x in vertex_groups[i:i+4] ], 0)
        elif translated_elem_name.startswith('BLENDWEIGHT'):
            # TODO: Warn if vertex is in too many vertex groups for this layout
            i = translated_elem_index * 4
            vertex[elem.name] = elem.pad([ x.weight for x in vertex_groups[i:i+4] ], 0.0)
        elif translated_elem_name.startswith('TEXCOORD') and elem.is_float():
            uvs = []
            for uv_name in ('%s.xy' % elem.remapped_name, '%s.zw' % elem.remapped_name):
                if uv_name in texcoords:
                    uvs += list(texcoords[uv_name][blender_loop_vertex.index])
            # Handle 1D + 3D TEXCOORDs. Order is important - 1D TEXCOORDs won't
            # match anything in above loop so only .x below, 3D TEXCOORDS will
            # have processed .xy part above, and .z part below
            for uv_name in ('%s.x' % elem.remapped_name, '%s.z' % elem.remapped_name):
                if uv_name in texcoords:
                    uvs += [texcoords[uv_name][blender_loop_vertex.index].x]
            vertex[elem.name] = uvs
        else:
            # Unhandled semantics are saved in vertex layers
            data = []
            for component in 'xyzw':
                layer_name = '%s.%s' % (elem.name, component)
                if layer_name in custom_attributes_int(mesh):
                    data.append(custom_attributes_int(mesh)[layer_name].data[blender_vertex.index].value)
                elif layer_name in custom_attributes_float(mesh):
                    data.append(custom_attributes_float(mesh)[layer_name].data[blender_vertex.index].value)
            if data:
                #print('Retrieved unhandled semantic %s %s from vertex layer' % (elem.name, elem.Format), data)
                vertex[elem.name] = data

        if elem.name not in vertex:
            print('NOTICE: Unhandled vertex element: %s' % elem.name)
        #else:
        #    print('%s: %s' % (elem.name, repr(vertex[elem.name])))

    return vertex

def write_fmt_file(f, vb, ib, strides):
    for vbuf_idx, stride in strides.items():
        if vbuf_idx.isnumeric():
            f.write('vb%s stride: %i\n' % (vbuf_idx, stride))
        else:
            f.write('stride: %i\n' % stride)
    f.write('topology: %s\n' % vb.topology)
    if ib is not None:
        f.write('format: %s\n' % ib.format)
    f.write(vb.layout.to_string())

def write_ini_file(f, vb, vb_path, ib, ib_path, strides, obj, topology):
    backup = True
    #topology='trianglestrip' # Testing
    bind_section = ''
    backup_section = ''
    restore_section = ''
    resource_section = ''
    resource_bak_section = ''

    draw_section = 'handling = skip\n'
    if ib is not None:
        draw_section += 'drawindexed = auto\n'
    else:
        draw_section += 'draw = auto\n'

    if ib is not None:
        bind_section += 'ib = ResourceIB\n'
        resource_section += textwrap.dedent('''
            [ResourceIB]
            type = buffer
            format = {}
            filename = {}
            ''').format(ib.format, os.path.basename(ib_path))
        if backup:
            resource_bak_section += '[ResourceBakIB]\n'
            backup_section += 'ResourceBakIB = ref ib\n'
            restore_section += 'ib = ResourceBakIB\n'

    for vbuf_idx, stride in strides.items():
        bind_section += 'vb{0} = ResourceVB{0}\n'.format(vbuf_idx or 0)
        resource_section += textwrap.dedent('''
            [ResourceVB{}]
            type = buffer
            stride = {}
            filename = {}
            ''').format(vbuf_idx, stride, os.path.basename(vb_path + vbuf_idx))
        if backup:
            resource_bak_section += '[ResourceBakVB{0}]\n'.format(vbuf_idx or 0)
            backup_section += 'ResourceBakVB{0} = ref vb{0}\n'.format(vbuf_idx or 0)
            restore_section += 'vb{0} = ResourceBakVB{0}\n'.format(vbuf_idx or 0)

    # FIXME: Maybe split this into several ini files that the user may or may
    # not choose to generate? One that just lists resources, a second that
    # lists the TextureOverrides to replace draw calls, and a third with the
    # ShaderOverride sections (or a ShaderRegex for foolproof replacements)...?
    f.write(textwrap.dedent('''
            ; Automatically generated file, be careful not to overwrite if you
            ; make any manual changes

            ; Please note - it is not recommended to place the [ShaderOverride]
            ; here, as you only want checktextureoverride executed once per
            ; draw call, so it's better to have all the shaders listed in a
            ; common file instead to avoid doubling up and to allow common code
            ; to enable/disable the mods, backup/restore buffers, etc. Plus you
            ; may need to locate additional shaders to take care of shadows or
            ; other render passes. But if you understand what you are doing and
            ; need a quick 'n' dirty way to enable the reinjection, fill this in
            ; and uncomment it:
            ;[ShaderOverride{suffix}]
            ;hash = FILL ME IN...
            ;checktextureoverride = vb0

            [TextureOverride{suffix}]
            ;hash = FILL ME IN...
            ''').lstrip().format(
                suffix='',
            ))
    if ib is not None and '3DMigoto:FirstIndex' in obj:
        f.write('match_first_index = {}\n'.format(obj['3DMigoto:FirstIndex']))
    elif ib is None and '3DMigoto:FirstVertex' in obj:
        f.write('match_first_vertex = {}\n'.format(obj['3DMigoto:FirstVertex']))

    if backup:
        f.write(backup_section)

    f.write(bind_section)

    if topology == 'trianglestrip':
        f.write('run = CustomShaderOverrideTopology\n')
    else:
        f.write(draw_section)

    if backup:
        f.write(restore_section)

    if topology == 'trianglestrip':
        f.write(textwrap.dedent('''
            [CustomShaderOverrideTopology]
            topology = triangle_list
            ''') + draw_section)

    if backup:
        f.write('\n' + resource_bak_section)

    f.write(resource_section)

def export_3dmigoto(operator, context, vb_path, ib_path, fmt_path, ini_path):
    obj = context.object

    if obj is None:
        raise Fatal('No object selected')

    strides = {x[11:-6]: obj[x] for x in obj.keys() if x.startswith('3DMigoto:VB') and x.endswith('Stride')}
    layout = InputLayout(obj['3DMigoto:VBLayout'])
    orig_topology = topology = 'trianglelist'
    if '3DMigoto:Topology' in obj:
        topology = obj['3DMigoto:Topology']
        if topology == 'trianglestrip':
            operator.report({'WARNING'}, 'trianglestrip topology not supported for export, and has been converted to trianglelist. Override draw call topology using a [CustomShader] section with topology=triangle_list')
            topology = 'trianglelist'
    if hasattr(context, "evaluated_depsgraph_get"): # 2.80
        mesh = obj.evaluated_get(context.evaluated_depsgraph_get()).to_mesh()
    else: # 2.79
        mesh = obj.to_mesh(context.scene, True, 'PREVIEW', calc_tessface=False)
    mesh_triangulate(mesh)

    try:
        ib_format = obj['3DMigoto:IBFormat']
    except KeyError:
        ib = None
    else:
        ib = IndexBuffer(ib_format)

    # Calculates tangents and makes loop normals valid (still with our
    # custom normal data from import time):
    try:
        mesh.calc_tangents()
    except RuntimeError as e:
        operator.report({'WARNING'}, 'Tangent calculation failed, the exported mesh may have bad normals/tangents/lighting. Original {}'.format(str(e)))

    texcoord_layers = {}
    for uv_layer in mesh.uv_layers:
        texcoords = {}

        try:
            flip_texcoord_v = obj['3DMigoto:' + uv_layer.name]['flip_v']
            if flip_texcoord_v:
                flip_uv = lambda uv: (uv[0], 1.0 - uv[1])
            else:
                flip_uv = lambda uv: uv
        except KeyError:
            flip_uv = lambda uv: uv

        for l in mesh.loops:
            uv = flip_uv(uv_layer.data[l.index].uv)
            texcoords[l.index] = uv
        texcoord_layers[uv_layer.name] = texcoords

    translate_normal = normal_export_translation(layout, 'NORMAL', operator.flip_normal)
    translate_tangent = normal_export_translation(layout, 'TANGENT', operator.flip_tangent)

    # Blender's vertices have unique positions, but may have multiple
    # normals, tangents, UV coordinates, etc - these are stored in the
    # loops. To export back to DX we need these combined together such that
    # a vertex is a unique set of all attributes, but we don't want to
    # completely blow this out - we still want to reuse identical vertices
    # via the index buffer. There might be a convenience function in
    # Blender to do this, but it's easy enough to do this ourselves
    indexed_vertices = collections.OrderedDict()
    vb = VertexBufferGroup(layout=layout, topology=topology)
    vb.flag_invalid_semantics()
    if vb.topology == 'trianglelist':
        for poly in mesh.polygons:
            face = []
            for blender_lvertex in mesh.loops[poly.loop_start:poly.loop_start + poly.loop_total]:
                vertex = blender_vertex_to_3dmigoto_vertex(mesh, obj, blender_lvertex, layout, texcoord_layers, None, translate_normal, translate_tangent)
                if ib is not None:
                    face.append(indexed_vertices.setdefault(HashableVertex(vertex), len(indexed_vertices)))
                else:
                    if operator.flip_winding:
                        raise Fatal('Flipping winding order without index buffer not implemented')
                    vb.append(vertex)
            if ib is not None:
                if operator.flip_winding:
                    face.reverse()
                ib.append(face)

        if ib is not None:
            for vertex in indexed_vertices:
                vb.append(vertex)
    elif vb.topology == 'pointlist':
        for index, blender_vertex in enumerate(mesh.vertices):
            vb.append(blender_vertex_to_3dmigoto_vertex(mesh, obj, None, layout, texcoord_layers, blender_vertex, translate_normal, translate_tangent))
            if ib is not None:
                ib.append((index,))
    else:
        raise Fatal('topology "%s" is not supported for export' % vb.topology)

    vgmaps = {k[15:]:keys_to_ints(v) for k,v in obj.items() if k.startswith('3DMigoto:VGMap:')}

    if '' not in vgmaps:
        vb.write(vb_path, strides, operator=operator)

    base, ext = os.path.splitext(vb_path)
    for (suffix, vgmap) in vgmaps.items():
        ib_path = vb_path
        if suffix:
            ib_path = '%s-%s%s' % (base, suffix, ext)
        vgmap_path = os.path.splitext(ib_path)[0] + '.vgmap'
        print('Exporting %s...' % ib_path)
        vb.remap_blendindices(obj, vgmap)
        vb.write(ib_path, strides, operator=operator)
        vb.revert_blendindices_remap()
        sorted_vgmap = collections.OrderedDict(sorted(vgmap.items(), key=lambda x:x[1]))
        json.dump(sorted_vgmap, open(vgmap_path, 'w'), indent=2)

    if ib is not None:
        ib.write(open(ib_path, 'wb'), operator=operator)

    # Write format reference file
    write_fmt_file(open(fmt_path, 'w'), vb, ib, strides)

    # Not ready yet
    #if ini_path:
    #    write_ini_file(open(ini_path, 'w'), vb, vb_path, ib, ib_path, strides, obj, orig_topology)

class FALogFile(object):
    '''
    Class that is able to parse frame analysis log files, query bound resource
    state at the time of a given draw call, and search for resource usage.

    TODO: Support hold frame analysis log files that include multiple frames
    TODO: Track bound shaders
    TODO: Merge deferred context log files into main log file
    TODO: Track CopyResource / other ways resources can be updated
    '''
    ResourceUse = collections.namedtuple('ResourceUse', ['draw_call', 'slot_type', 'slot'])
    class SparseSlots(dict):
        '''
        Allows the resources bound in each slot to be stored + queried by draw
        call. There can be gaps with draw calls that don't change any of the
        given slot type, in which case it will return the slots in the most
        recent draw call that did change that slot type.

        Requesting a draw call higher than any seen so far will return a *copy*
        of the most recent slots, intended for modification during parsing.
        '''
        def __init__(self):
            dict.__init__(self, {0: {}})
            self.last_draw_call = 0
        def prev_draw_call(self, draw_call):
            return max([ i for i in self.keys() if i < draw_call ])
        #def next_draw_call(self, draw_call):
        #    return min([ i for i in self.keys() if i > draw_call ])
        def subsequent_draw_calls(self, draw_call):
            return [ i for i in sorted(self.keys()) if i >= draw_call ]
        def __getitem__(self, draw_call):
            if draw_call > self.last_draw_call:
                dict.__setitem__(self, draw_call, dict.__getitem__(self, self.last_draw_call).copy())
                self.last_draw_call = draw_call
            elif draw_call not in self.keys():
                return dict.__getitem__(self, self.prev_draw_call(draw_call))
            return dict.__getitem__(self, draw_call)

    class FALogParser(object):
        '''
        Base class implementing some common parsing functions
        '''
        pattern = None
        def parse(self, line, q, state):
            match = self.pattern.match(line)
            if match:
                remain = line[match.end():]
                self.matched(match, remain, q, state)
            return match
        def matched(self, match, remain, q, state):
            raise NotImplementedError()

    class FALogParserDrawcall(FALogParser):
        '''
        Parses a typical line in a frame analysis log file that begins with a
        draw call number. Additional parsers can be registered with this one to
        parse the remainder of such lines.
        '''
        pattern = re.compile(r'''^(?P<drawcall>\d+) ''')
        next_parsers_classes = []
        @classmethod
        def register(cls, parser):
            cls.next_parsers_classes.append(parser)
        def __init__(self, state):
            self.next_parsers = []
            for parser in self.next_parsers_classes:
                self.next_parsers.append(parser(state))
        def matched(self, match, remain, q, state):
            drawcall = int(match.group('drawcall'))
            state.draw_call = drawcall
            for parser in self.next_parsers:
                parser.parse(remain, q, state)

    class FALogParserBindResources(FALogParser):
        '''
        Base class for any parsers that bind resources (and optionally views)
        to the pipeline. Will consume all following lines matching the resource
        pattern and update the log file state and resource lookup index for the
        current draw call.
        '''
        resource_pattern = re.compile(r'''^\s+(?P<slot>[0-9D]+): (?:view=(?P<view>0x[0-9A-F]+) )?resource=(?P<address>0x[0-9A-F]+) hash=(?P<hash>[0-9a-f]+)$''', re.MULTILINE)
        FALogResourceBinding = collections.namedtuple('FALogResourceBinding', ['slot', 'view_address', 'resource_address', 'resource_hash'])
        slot_prefix = None
        bind_clears_all_slots = False
        def __init__(self, state):
            if self.slot_prefix is None:
                raise NotImplementedError()
            self.sparse_slots = FALogFile.SparseSlots()
            state.slot_class[self.slot_prefix] = self.sparse_slots
        def matched(self, api_match, remain, q, state):
            if self.bind_clears_all_slots:
                self.sparse_slots[state.draw_call].clear()
            else:
                start_slot = self.start_slot(api_match)
                for i in range(self.num_bindings(api_match)):
                    self.sparse_slots[state.draw_call].pop(start_slot + i, None)
            bindings = self.sparse_slots[state.draw_call]
            while self.resource_pattern.match(q[0]):
                # FIXME: Inefficiently calling match twice. I hate that Python
                # lacks a do/while and every workaround is ugly in some way.
                resource_match = self.resource_pattern.match(q.popleft())
                slot = resource_match.group('slot')
                if slot.isnumeric(): slot = int(slot)
                view = resource_match.group('view')
                if view: view = int(view, 16)
                address = int(resource_match.group('address'), 16)
                resource_hash = int(resource_match.group('hash'), 16)
                bindings[slot] = self.FALogResourceBinding(slot, view, address, resource_hash)
                state.resource_index[address].add(FALogFile.ResourceUse(state.draw_call, self.slot_prefix, slot))
            #print(sorted(bindings.items()))
        def start_slot(self, match):
            return int(match.group('StartSlot'))
        def num_bindings(self, match):
            return int(match.group('NumBindings'))

    class FALogParserSOSetTargets(FALogParserBindResources):
        pattern = re.compile(r'''SOSetTargets\(.*\)$''')
        slot_prefix = 'so'
        bind_clears_all_slots = True
    FALogParserDrawcall.register(FALogParserSOSetTargets)

    class FALogParserIASetVertexBuffers(FALogParserBindResources):
        pattern = re.compile(r'''IASetVertexBuffers\(StartSlot:(?P<StartSlot>[0-9]+), NumBuffers:(?P<NumBindings>[0-9]+),.*\)$''')
        slot_prefix = 'vb'
    FALogParserDrawcall.register(FALogParserIASetVertexBuffers)

    # At the moment we don't need to track other pipeline slots, so to keep
    # things faster and use less memory we don't bother with slots we don't
    # need to know about. but if we wanted to the above makes it fairly trivial
    # to add additional slot classes, e.g. to track bound texture slots (SRVs)
    # for all shader types uncomment the following:
    #class FALogParserVSSetShaderResources(FALogParserBindResources):
    #    pattern = re.compile(r'''VSSetShaderResources\(StartSlot:(?P<StartSlot>[0-9]+), NumViews:(?P<NumBindings>[0-9]+),.*\)$''')
    #    slot_prefix = 'vs-t'
    #class FALogParserDSSetShaderResources(FALogParserBindResources):
    #    pattern = re.compile(r'''DSSetShaderResources\(StartSlot:(?P<StartSlot>[0-9]+), NumViews:(?P<NumBindings>[0-9]+),.*\)$''')
    #    slot_prefix = 'ds-t'
    #class FALogParserHSSetShaderResources(FALogParserBindResources):
    #    pattern = re.compile(r'''HSSetShaderResources\(StartSlot:(?P<StartSlot>[0-9]+), NumViews:(?P<NumBindings>[0-9]+),.*\)$''')
    #    slot_prefix = 'hs-t'
    #class FALogParserGSSetShaderResources(FALogParserBindResources):
    #    pattern = re.compile(r'''GSSetShaderResources\(StartSlot:(?P<StartSlot>[0-9]+), NumViews:(?P<NumBindings>[0-9]+),.*\)$''')
    #    slot_prefix = 'gs-t'
    #class FALogParserPSSetShaderResources(FALogParserBindResources):
    #    pattern = re.compile(r'''PSSetShaderResources\(StartSlot:(?P<StartSlot>[0-9]+), NumViews:(?P<NumBindings>[0-9]+),.*\)$''')
    #    slot_prefix = 'ps-t'
    #class FALogParserCSSetShaderResources(FALogParserBindResources):
    #    pattern = re.compile(r'''CSSetShaderResources\(StartSlot:(?P<StartSlot>[0-9]+), NumViews:(?P<NumBindings>[0-9]+),.*\)$''')
    #    slot_prefix = 'cs-t'
    #FALogParserDrawcall.register(FALogParserVSSetShaderResources)
    #FALogParserDrawcall.register(FALogParserDSSetShaderResources)
    #FALogParserDrawcall.register(FALogParserHSSetShaderResources)
    #FALogParserDrawcall.register(FALogParserGSSetShaderResources)
    #FALogParserDrawcall.register(FALogParserPSSetShaderResources)
    #FALogParserDrawcall.register(FALogParserCSSetShaderResources)

    # Uncomment these to track bound constant buffers:
    #class FALogParserVSSetConstantBuffers(FALogParserBindResources):
    #    pattern = re.compile(r'''VSSetConstantBuffers\(StartSlot:(?P<StartSlot>[0-9]+), NumBuffers:(?P<NumBindings>[0-9]+),.*\)$''')
    #    slot_prefix = 'vs-cb'
    #class FALogParserDSSetConstantBuffers(FALogParserBindResources):
    #    pattern = re.compile(r'''DSSetConstantBuffers\(StartSlot:(?P<StartSlot>[0-9]+), NumBuffers:(?P<NumBindings>[0-9]+),.*\)$''')
    #    slot_prefix = 'ds-cb'
    #class FALogParserHSSetConstantBuffers(FALogParserBindResources):
    #    pattern = re.compile(r'''HSSetConstantBuffers\(StartSlot:(?P<StartSlot>[0-9]+), NumBuffers:(?P<NumBindings>[0-9]+),.*\)$''')
    #    slot_prefix = 'hs-cb'
    #class FALogParserGSSetConstantBuffers(FALogParserBindResources):
    #    pattern = re.compile(r'''GSSetConstantBuffers\(StartSlot:(?P<StartSlot>[0-9]+), NumBuffers:(?P<NumBindings>[0-9]+),.*\)$''')
    #    slot_prefix = 'gs-cb'
    #class FALogParserPSSetConstantBuffers(FALogParserBindResources):
    #    pattern = re.compile(r'''PSSetConstantBuffers\(StartSlot:(?P<StartSlot>[0-9]+), NumBuffers:(?P<NumBindings>[0-9]+),.*\)$''')
    #    slot_prefix = 'ps-cb'
    #class FALogParserCSSetConstantBuffers(FALogParserBindResources):
    #    pattern = re.compile(r'''CSSetConstantBuffers\(StartSlot:(?P<StartSlot>[0-9]+), NumBuffers:(?P<NumBindings>[0-9]+),.*\)$''')
    #    slot_prefix = 'cs-cb'
    #FALogParserDrawcall.register(FALogParserVSSetConstantBuffers)
    #FALogParserDrawcall.register(FALogParserDSSetConstantBuffers)
    #FALogParserDrawcall.register(FALogParserHSSetConstantBuffers)
    #FALogParserDrawcall.register(FALogParserGSSetConstantBuffers)
    #FALogParserDrawcall.register(FALogParserPSSetConstantBuffers)
    #FALogParserDrawcall.register(FALogParserCSSetConstantBuffers)

    # Uncomment to tracks render targets (note that this doesn't yet take into
    # account games using OMSetRenderTargetsAndUnorderedAccessViews)
    #class FALogParserOMSetRenderTargets(FALogParserBindResources):
    #    pattern = re.compile(r'''OMSetRenderTargets\(NumViews:(?P<NumBindings>[0-9]+),.*\)$''')
    #    slot_prefix = 'o'
    #    bind_clears_all_slots = True
    #FALogParserDrawcall.register(FALogParserOMSetRenderTargets)

    def __init__(self, f):
        self.draw_call = None
        self.slot_class = {}
        self.resource_index = collections.defaultdict(set)
        draw_call_parser = self.FALogParserDrawcall(self)
        # Using a deque for a concise way to use a pop iterator and be able to
        # peek/consume the following line. Maybe overkill, but shorter code
        q = collections.deque(f)
        q.append(None)
        for line in iter(q.popleft, None):
            #print(line)
            if not draw_call_parser.parse(line, q, self):
                #print(line)
                pass

    def find_resource_uses(self, resource_address, slot_class=None):
        '''
        Find draw calls + slots where this resource is used.
        '''
        #return [ x for x in sorted(self.resource_index[resource_address]) if x.slot_type == slot_class ]
        ret = set()
        for bound in sorted(self.resource_index[resource_address]):
            if slot_class is not None and bound.slot_type != slot_class:
                continue
            # Resource was bound in this draw call, but could potentially have
            # been left bound in subsequent draw calls that we also want to
            # return, so return a range of draw calls if appropriate:
            sparse_slots = self.slot_class[bound.slot_type]
            for sparse_draw_call in sparse_slots.subsequent_draw_calls(bound.draw_call):
                if bound.slot not in sparse_slots[sparse_draw_call] \
                or sparse_slots[sparse_draw_call][bound.slot].resource_address != resource_address:
                    #print('x', sparse_draw_call, sparse_slots[sparse_draw_call][bound.slot])
                    for draw_call in range(bound.draw_call, sparse_draw_call):
                        ret.add(FALogFile.ResourceUse(draw_call, bound.slot_type, bound.slot))
                    break
                #print('y', sparse_draw_call, sparse_slots[sparse_draw_call][bound.slot])
            else:
                # I love Python's for/else clause. Means we didn't hit the
                # above break so the resource was still bound at end of frame
                for draw_call in range(bound.draw_call, self.draw_call):
                    ret.add(FALogFile.ResourceUse(draw_call, bound.slot_type, bound.slot))
        return ret

VBSOMapEntry = collections.namedtuple('VBSOMapEntry', ['draw_call', 'slot'])
def find_stream_output_vertex_buffers(log):
    vb_so_map = {}
    for so_draw_call, bindings in log.slot_class['so'].items():
        for so_slot, so in bindings.items():
            #print(so_draw_call, so_slot, so.resource_address)
            #print(list(sorted(log.find_resource_uses(so.resource_address, 'vb'))))
            for vb_draw_call, slot_type, vb_slot in log.find_resource_uses(so.resource_address, 'vb'):
                # NOTE: Recording the stream output slot here, but that won't
                # directly help determine which VB inputs we need from this
                # draw call (all of them, or just some?), but we might want
                # this slot if we write out an ini file for reinjection
                vb_so_map[VBSOMapEntry(vb_draw_call, vb_slot)] = VBSOMapEntry(so_draw_call, so_slot)
    #print(sorted(vb_so_map.items()))
    return vb_so_map

def open_frame_analysis_log_file(dirname):
    basename = os.path.basename(dirname)
    if basename.lower().startswith('ctx-0x'):
        context = basename[6:]
        path = os.path.join(dirname, '..', f'log-0x{context}.txt')
    else:
        path = os.path.join(dirname, 'log.txt')
    return FALogFile(open(path, 'r'))

def unit_vector(vector):
    a = numpy.linalg.norm(vector, axis=max(len(vector.shape)-1,0), keepdims=True)
    return numpy.divide(vector, a, out=numpy.zeros_like(vector), where= a!=0)

def antiparallel_search(ConnectedFaceNormals):
    a = numpy.einsum('ij,kj->ik', ConnectedFaceNormals, ConnectedFaceNormals)
    return numpy.any((a>-1.000001)&(a<-0.999999))

def precision(x): 
    return -int(numpy.floor(numpy.log10(x)))

def recursive_connections(Over2_connected_points):
    for entry, connectedpointentry in Over2_connected_points.items():
        if len(connectedpointentry & Over2_connected_points.keys()) < 2:
            Over2_connected_points.pop(entry)
            if len(Over2_connected_points) < 3:
                return False
            return recursive_connections(Over2_connected_points)
    return True
    
def checkEnclosedFacesVertex(ConnectedFaces, vg_set, Precalculated_Outline_data):
    
    Main_connected_points = {}
        # connected points non-same vertex
    for face in ConnectedFaces:
        non_vg_points = [p for p in face if p not in vg_set]
        if len(non_vg_points) > 1:
            for point in non_vg_points:
                Main_connected_points.setdefault(point, []).extend([x for x in non_vg_points if x != point])
        # connected points same vertex
    New_Main_connect = {}
    for entry, value in Main_connected_points.items():
        for val in value:
            ivspv = Precalculated_Outline_data.get('Same_Vertex').get(val)-{val}
            intersect_sidevertex = ivspv & Main_connected_points.keys()
            if intersect_sidevertex:
                New_Main_connect.setdefault(entry, []).extend(list(intersect_sidevertex))
        # connected points same vertex reverse connection
    for key, value in New_Main_connect.items():
        Main_connected_points.get(key).extend(value)
        for val in value:
            Main_connected_points.get(val).append(key)
        # exclude for only 2 way paths 
    Over2_connected_points = {k: set(v) for k, v in Main_connected_points.items() if len(v) > 1}

    return recursive_connections(Over2_connected_points)

def blender_vertex_to_3dmigoto_vertex_outline(mesh, obj, blender_loop_vertex, layout, texcoords, export_Outline):
    blender_vertex = mesh.vertices[blender_loop_vertex.vertex_index]
    pos = list(blender_vertex.undeformed_co)
    blp_normal = list(blender_loop_vertex.normal)
    vertex = {}
    seen_offsets = set()

    # TODO: Warn if vertex is in too many vertex groups for this layout,
    # ignoring groups with weight=0.0
    vertex_groups = sorted(blender_vertex.groups, key=lambda x: x.weight, reverse=True)

    for elem in layout:
        if elem.InputSlotClass != 'per-vertex':
            continue

        if (elem.InputSlot, elem.AlignedByteOffset) in seen_offsets:
            continue
        seen_offsets.add((elem.InputSlot, elem.AlignedByteOffset))

        if elem.name == 'POSITION':
            if 'POSITION.w' in mesh.vertex_layers_float:
                vertex[elem.name] = pos + [mesh.vertex_layers_float['POSITION.w'].data[blender_loop_vertex.vertex_index].value]
            else:
                vertex[elem.name] = elem.pad(pos, 1.0)
        elif elem.name.startswith('COLOR'):
            if elem.name in mesh.vertex_colors:
                vertex[elem.name] = elem.clip(list(mesh.vertex_colors[elem.name].data[blender_loop_vertex.index].color))
            else:
                try:
                    vertex[elem.name] = list(mesh.vertex_colors[elem.name+'.RGB'].data[blender_loop_vertex.index].color)[:3] + \
                                            [mesh.vertex_colors[elem.name+'.A'].data[blender_loop_vertex.index].color[0]]
                except KeyError:
                    raise Fatal("ERROR: Unable to find COLOR property. Ensure the model you are exporting has a color attribute (of type Face Corner/Byte Color) called COLOR")
        elif elem.name == 'NORMAL':
            vertex[elem.name] = elem.pad(blp_normal, 0.0)
        elif elem.name.startswith('TANGENT'):
            vertex[elem.name] = elem.pad(export_Outline.get(blender_loop_vertex.vertex_index, blp_normal), blender_loop_vertex.bitangent_sign)
        elif elem.name.startswith('BINORMAL'):
            pass
        elif elem.name.startswith('BLENDINDICES'):
            i = elem.SemanticIndex * 4
            vertex[elem.name] = elem.pad([ x.group for x in vertex_groups[i:i+4] ], 0)
        elif elem.name.startswith('BLENDWEIGHT'):
            # TODO: Warn if vertex is in too many vertex groups for this layout
            i = elem.SemanticIndex * 4
            vertex[elem.name] = elem.pad([ x.weight for x in vertex_groups[i:i+4] ], 0.0)
        elif elem.name.startswith('TEXCOORD') and elem.is_float():
            # FIXME: Handle texcoords of other dimensions
            uvs = []
            for uv_name in ('%s.xy' % elem.name, '%s.zw' % elem.name):
                if uv_name in texcoords:
                    uvs += list(texcoords[uv_name][blender_loop_vertex.index])

            vertex[elem.name] = uvs
        else:
            # Unhandled semantics are saved in vertex layers
            data = []
            for component in 'xyzw':
                layer_name = '%s.%s' % (elem.name, component)
                if layer_name in mesh.vertex_layers_int:
                    data.append(mesh.vertex_layers_int[layer_name].data[blender_loop_vertex.vertex_index].value)
                elif layer_name in mesh.vertex_layers_float:
                    data.append(mesh.vertex_layers_float[layer_name].data[blender_loop_vertex.vertex_index].value)
            if data:
                vertex[elem.name] = data

        if elem.name not in vertex:
            print('NOTICE: Unhandled vertex element: %s' % elem.name)

    return vertex
def optimized_outline_generation(obj, mesh, outline_properties):
    '''Outline optimization for genshin impact by HummyR#8131'''
    start_timer = time.time()
    outline_optimization, toggle_rounding_outline, decimal_rounding_outline,angle_weighted, overlapping_faces, detect_edges, calculate_all_faces, nearest_edge_distance = outline_properties
    export_outline = {}
    Precalculated_Outline_data = {}
    print("\tOptimize Outline: " + obj.name.lower() + "; Initialize data sets         ", end='\r')

    ################# PRE-DICTIONARY #####################

    verts_obj = mesh.vertices
    Pos_Same_Vertices = {}
    Pos_Close_Vertices = {}
    Face_Verts = {}
    Face_Normals = {}
    Numpy_Position = {}
    if detect_edges and toggle_rounding_outline:
        i_nedd = min(precision(nearest_edge_distance), decimal_rounding_outline) - 1
        i_nedd_increment =  10**(-i_nedd)
    
    searched_vertex_pos = set()
    for poly in mesh.polygons:
        i_poly = poly.index
        face_vertices = poly.vertices
        facenormal = numpy.array(poly.normal)
        Face_Verts.setdefault(i_poly, face_vertices)
        Face_Normals.setdefault(i_poly, facenormal)

        for vert in face_vertices:
            Precalculated_Outline_data.setdefault('Connected_Faces', {}).setdefault(vert, []).append(i_poly)
            if vert in searched_vertex_pos: continue

            searched_vertex_pos.add(vert)
            vert_obj = verts_obj[vert]
            vert_position = vert_obj.undeformed_co
            
            if toggle_rounding_outline:
                Pos_Same_Vertices.setdefault(tuple(round(coord, decimal_rounding_outline) for coord in vert_position), {vert}).add(vert)
                
                if detect_edges:
                    Pos_Close_Vertices.setdefault(tuple(round(coord, i_nedd) for coord in vert_position), {vert}).add(vert)
            else:
                Pos_Same_Vertices.setdefault(tuple(vert_position), {vert}).add(vert)

            if angle_weighted:
                numpy_pos = numpy.array(vert_position)
                Numpy_Position.setdefault(vert, numpy_pos)

    for values in Pos_Same_Vertices.values():
        for vertex in values:
            Precalculated_Outline_data.setdefault('Same_Vertex', {}).setdefault(vertex, set(values))

    if detect_edges and toggle_rounding_outline:
        print("\tOptimize Outline: " + obj.name.lower() + "; Edge detection       ", end='\r')
        Precalculated_Outline_data.setdefault('RepositionLocal', set())

        for vertex_group in Pos_Same_Vertices.values():
            FacesConnected = []
            for x in vertex_group: FacesConnected.extend(Precalculated_Outline_data.get('Connected_Faces').get(x))
            ConnectedFaces = [Face_Verts.get(x) for x in FacesConnected]
            
            if not checkEnclosedFacesVertex(ConnectedFaces, vertex_group, Precalculated_Outline_data):
                for vertex in vertex_group: break

                p1, p2, p3 = verts_obj[vertex].undeformed_co
                p1n = p1+nearest_edge_distance
                p1nn = p1-nearest_edge_distance
                p2n = p2+nearest_edge_distance
                p2nn = p2-nearest_edge_distance
                p3n = p3+nearest_edge_distance
                p3nn = p3-nearest_edge_distance

                coord = [[round(p1n, i_nedd), round(p1nn, i_nedd)],\
                            [round(p2n, i_nedd), round(p2nn, i_nedd)],\
                            [round(p3n, i_nedd), round(p3nn, i_nedd)]]

                for i in range(3):
                    z, n = coord[i]
                    zndifference = int((z - n)/i_nedd_increment)
                    if zndifference > 1: 
                        for r in range(zndifference - 1):
                            coord[i].append(z - r*i_nedd_increment)

                closest_group = set()
                for pos1 in coord[0]:
                    for pos2 in coord[1]:
                        for pos3 in coord[2]:
                            try: closest_group.update(Pos_Close_Vertices.get(tuple([pos1, pos2, pos3])))
                            except: continue

                if len(closest_group) != 1:
                    for x in vertex_group: Precalculated_Outline_data.get('RepositionLocal').add(x)
                                
                    for v_closest_pos in closest_group:
                        if not v_closest_pos in vertex_group:

                            o1, o2, o3 = verts_obj[v_closest_pos].undeformed_co
                            if p1n >= o1 >= p1nn and p2n >= o2 >= p2nn and p3n >= o3 >= p3nn:
                                for x in vertex_group:
                                    Precalculated_Outline_data.get('Same_Vertex').get(x).add(v_closest_pos)

    Connected_Faces_bySameVertex = {}
    for key, value in Precalculated_Outline_data.get('Same_Vertex').items():
        for vertex in value:
            Connected_Faces_bySameVertex.setdefault(key, set()).update(Precalculated_Outline_data.get('Connected_Faces').get(vertex))

    ################# CALCULATIONS #####################

    RepositionLocal = Precalculated_Outline_data.get('RepositionLocal')
    IteratedValues = set()
    print("\tOptimize Outline: " + obj.name.lower() + "; Calculation          ", end='\r')

    for key, vertex_group in Precalculated_Outline_data.get('Same_Vertex').items():
        if key in IteratedValues: continue

        if not calculate_all_faces and len(vertex_group) == 1: continue
        
        FacesConnectedbySameVertex = list(Connected_Faces_bySameVertex.get(key))
        row = len(FacesConnectedbySameVertex)
        
        if overlapping_faces:
            ConnectedFaceNormals = numpy.empty(shape=(row,3))
            for i_normal, x in enumerate(FacesConnectedbySameVertex):
                ConnectedFaceNormals[i_normal] = Face_Normals.get(x)
            if antiparallel_search(ConnectedFaceNormals): continue

        if angle_weighted:
            VectorMatrix0 = numpy.empty(shape=(row,3))
            VectorMatrix1 = numpy.empty(shape=(row,3))

        ConnectedWeightedNormal = numpy.empty(shape=(row,3))
        i = 0
        for facei in FacesConnectedbySameVertex:
            vlist = Face_Verts.get(facei)
            
            vert0p = set(vlist) & vertex_group

            if angle_weighted:
                for vert0 in vert0p:
                    v0 = Numpy_Position.get(vert0)
                    vn = [Numpy_Position.get(x) for x in vlist if x != vert0]
                    VectorMatrix0[i] = vn[0]-v0
                    VectorMatrix1[i] = vn[1]-v0
            ConnectedWeightedNormal[i] = Face_Normals.get(facei)

            influence_restriction = len(vert0p)
            if  influence_restriction > 1:
                numpy.multiply(ConnectedWeightedNormal[i], 0.5**(1-influence_restriction))
            i += 1

        if angle_weighted:
            angle = numpy.arccos(numpy.clip(numpy.einsum('ij, ij->i',\
                    unit_vector(VectorMatrix0), unit_vector(VectorMatrix1)), -1.0, 1.0))
            ConnectedWeightedNormal *= angle[:,None]

        wSum = unit_vector(numpy.sum(ConnectedWeightedNormal,axis=0)).tolist()

        if wSum != [0,0,0]:
            if RepositionLocal and key in RepositionLocal:
                export_outline.setdefault(key, wSum)
                continue
            for vertexf in vertex_group:
                export_outline.setdefault(vertexf, wSum)
                IteratedValues.add(vertexf)
    print(f"\tOptimize Outline: {obj.name.lower()}; Completed in {time.time() - start_timer} seconds       ")    
    return export_outline

def appendto(collection, destination, depth=1):
    '''Append all meshes in a collection to a list'''
    objs = [obj for obj in collection.objects if obj.type == "MESH"]
    sorted_objs = sorted(objs, key=lambda x: x.name)
    for obj in sorted_objs:
        destination.append((collection.name, depth, obj))
    for a_collection in collection.children:
        appendto(a_collection, destination, depth + 1)

def join_into(context, collection_name, obj):
    '''Join all meshes in a collection into a single mesh'''
    target_obj = bpy.data.objects[obj]
    objects_to_join = []
    if collection_name is not None:
        appendto(bpy.data.collections[collection_name.name], objects_to_join)
    objects_to_join = [obj for obj in objects_to_join 
                        if obj.type == "MESH" and obj.visible_get()]
    objs = objects_to_join
    objs.append(target_obj)

    # apply shapekeys
    for ob in objs:
        ob.hide_viewport = False  # should be visible
        if ob.data.shape_keys:
            ob.shape_key_add(name='CombinedKeys', from_mix=True)
            for shape_key in ob.data.shape_keys.key_blocks:
                ob.shape_key_remove(shape_key)

    # apply modifiers
    count_mod_applied = 0
    count_mod_removed = 0
    for obj in objs:
        for modifier in obj.modifiers:
            if not modifier.show_viewport:
                obj.modifiers.remove(modifier)
                count_mod_removed += 1
            else:
                bpy.ops.object.select_all(action='DESELECT')
                obj.select_set(True)
                context.view_layer.objects.active = obj
                bpy.ops.object.modifier_apply(modifier=modifier.name)
                count_mod_applied += 1
    print(f"Applied {count_mod_applied} modifiers and removed {count_mod_removed} modifiers")

    # join stuff
    bpy.ops.object.select_all(action='DESELECT')
    for obj in objs:
        obj.select_set(True)
    context.view_layer.objects.active = target_obj
    bpy.ops.object.join()
    target_obj.data = bpy.context.object.data

    # Remove all vertex groups with the word MASK on them
    vgs = [vg for vg in target_obj.vertex_groups if "MASK" in vg.name]
    if len(vgs) > 0:
        for vg in vgs:
            target_obj.vertex_groups.remove(vg)
        print(f"Removed {len(vgs)} vertex groups with the word 'MASK' in them")

def apply_modifiers_and_shapekeys(context, obj):
    '''Apply all modifiers to a mesh with shapekeys. Preserves shapekeys named Deform'''
    start_timer = time.time()
    deform_SKs = []
    total_applied = 0
    desgraph = context.evaluated_depsgraph_get()
    modifiers_to_apply = [mod for mod in obj.modifiers if mod.show_viewport]
    if obj.data.shape_keys is not None:
        deform_SKs = [sk.name for sk in obj.data.shape_keys.key_blocks if 'deform' in sk.name.lower()]
        total_applied = len(obj.data.shape_keys.key_blocks) - len(deform_SKs)

    if len(deform_SKs) == 0:
        mesh = obj.evaluated_get(desgraph).to_mesh()
    else:
        mesh = obj.to_mesh()
        result_obj = obj.copy()
        result_obj.data = mesh.copy()
        context.collection.objects.link(result_obj)
        for sk in obj.data.shape_keys.key_blocks:
            if sk.name not in deform_SKs:
                result_obj.shape_key_remove(sk)
        list_properties = []
        vert_count = -1
        bpy.ops.object.select_all(action='DESELECT')
        result_obj.select_set(True)
        bpy.ops.object.duplicate_move(OBJECT_OT_duplicate={"linked":False, "mode":'TRANSLATION'}, TRANSFORM_OT_translate={"value":(0, 0, 0), "orient_type":'GLOBAL', "orient_matrix":((1, 0, 0), (0, 1, 0), (0, 0, 1)), "orient_matrix_type":'GLOBAL', "constraint_axis":(False, False, False), "mirror":True, "use_proportional_edit":False, "proportional_edit_falloff":'SMOOTH', "proportional_size":1, "use_proportional_connected":False, "use_proportional_projected":False, "snap":False, "snap_target":'CLOSEST', "snap_point":(0, 0, 0), "snap_align":False, "snap_normal":(0, 0, 0), "gpencil_strokes":False, "cursor_transform":False, "texture_space":False, "remove_on_cancel":False, "release_confirm":False, "use_accurate":False})
        copy_obj = context.view_layer.objects.active
        copy_obj.select_set(False)
        context.view_layer.objects.active = result_obj
        result_obj.select_set(True)
        # Store key shape properties
        for key_b in obj.data.shape_keys.key_blocks:
            properties_object = {}
            properties_object["name"] = key_b.name
            properties_object["mute"] = key_b.mute
            properties_object["interpolation"] = key_b.interpolation
            properties_object["relative_key"] = key_b.relative_key.name
            properties_object["slider_max"] = key_b.slider_max
            properties_object["slider_min"] = key_b.slider_min
            properties_object["value"] = key_b.value
            properties_object["vertex_group"] = key_b.vertex_group
            list_properties.append(properties_object)
            result_obj.shape_key_remove(key_b)
        # Set up Basis
        result_obj = result_obj.evaluated_get(desgraph)
        # bpy.ops.object.shape_key_add(from_mix=False)
        # for mod in modifiers_to_apply:
        #     bpy.ops.object.modifier_apply(modifier=mod.name)
        mesh = result_obj.to_mesh()
        vert_count = len(result_obj.data.vertices)
        result_obj.select_set(False)
        # Create a temp object to apply modifiers into once per SK
        for i in range(1, obj.data.shape_keys.key_blocks):
            context.view_layer.objects.active = copy_obj
            copy_obj.select_set(True)
            bpy.ops.object.duplicate_move(OBJECT_OT_duplicate={"linked":False, "mode":'TRANSLATION'}, TRANSFORM_OT_translate={"value":(0, 0, 0), "orient_type":'GLOBAL', "orient_matrix":((1, 0, 0), (0, 1, 0), (0, 0, 1)), "orient_matrix_type":'GLOBAL', "constraint_axis":(False, False, False), "mirror":True, "use_proportional_edit":False, "proportional_edit_falloff":'SMOOTH', "proportional_size":1, "use_proportional_connected":False, "use_proportional_projected":False, "snap":False, "snap_target":'CLOSEST', "snap_point":(0, 0, 0), "snap_align":False, "snap_normal":(0, 0, 0), "gpencil_strokes":False, "cursor_transform":False, "texture_space":False, "remove_on_cancel":False, "release_confirm":False, "use_accurate":False})
            temp_obj = context.view_layer.objects.active
            for k in temp_obj.data.shape_keys.key_blocks:
                temp_obj.shape_key_remove(k)

            copy_obj.select_set(True)
            copy_obj.active_shape_key_index = i

            bpy.ops.object.shape_key_transfer(use_clamp=True)
            context.object.active_shape_key_index = 0
            bpy.ops.object.shape_key_remove()
            bpy.ops.object.shape_key_remove(all=True)
            for mod in modifiers_to_apply:
                bpy.ops.object.modifier_apply(modifier=mod.name)
            if vert_count != len(temp_obj.data.vertices):
                raise Fatal(f"After modifier application, object {obj.name} has a different vertex count in shape key {i} than in the basis shape key. Manual resolution required.")
            copy_obj.select_set(False)
            context.view_layer.objects.active = result_obj
            result_obj.select_set(True)
            bpy.ops.object.join_shapes()
            result_obj.select_set(False)
            context.view_layer.objects.active = temp_obj
            bpy.ops.object.delete(use_global=False)
        # Restore shape key properties like name, mute etc.
        context.view_layer.objects.active = result_obj
        for i in range(0, obj.data.shape_keys.key_blocks):
            key_b = context.view_layer.objects.active.data.shape_keys.key_blocks[i]
            key_b.name = list_properties[i]["name"]
            key_b.interpolation = list_properties[i]["interpolation"]
            key_b.mute = list_properties[i]["mute"]
            key_b.slider_max = list_properties[i]["slider_max"]
            key_b.slider_min = list_properties[i]["slider_min"]
            key_b.value = list_properties[i]["value"]
            key_b.vertex_group = list_properties[i]["vertex_group"]
            rel_key = list_properties[i]["relative_key"]
        
            for j in range(0, obj.data.shape_keys.key_blocks):
                key_brel = context.view_layer.objects.active.data.shape_keys.key_blocks[j]
                if rel_key == key_brel.name:
                    key_b.relative_key = key_brel
                    break
            context.view_layer.objects.active.data.update()
        result_obj.select_set(False)
        context.view_layer.objects.active = copy_obj
        copy_obj.select_set(True)
        bpy.ops.object.delete(use_global=False)
        bpy.ops.object.select_all(action='DESELECT')
        context.view_layer.objects.active = result_obj
        context.view_layer.objects.active.select_set(True)
        mesh = result_obj.data
        bpy.ops.object.delete(use_global=False)

    print(f"\t{obj.name}: Applied {len(modifiers_to_apply)} modifiers, {total_applied} shapekeys and stored {len(deform_SKs)} shapekeys in {time.time() - start_timer} seconds")
    return mesh

def export_3dmigoto_xxmi(operator, context, object_name, vb_path, ib_path, fmt_path, use_foldername, ignore_hidden, only_selected, no_ramps, delete_intermediate, credit, copy_textures, outline_properties, game:GameEnum, destination=None):
    scene = bpy.context.scene

    # Quick sanity check
    # If we cannot find any objects in the scene with or any files in the folder with the given name, default to using
    #   the folder name
    if use_foldername or (not [obj for obj in scene.objects if object_name.lower() in obj.name.lower()] \
            or not [file for file in os.listdir(os.path.dirname(vb_path)) if object_name.lower() in file.lower()]):
        object_name = os.path.basename(os.path.dirname(vb_path))
        if not [obj for obj in scene.objects if object_name.lower() in obj.name.lower()] \
            or not [file for file in os.listdir(os.path.dirname(vb_path)) if object_name.lower() in file.lower()]:
                raise Fatal("ERROR: Cannot find match for name. Double check you are exporting as ObjectName.vb to the original data folder, that ObjectName exists in scene and that hash.json exists")

    if "hash.json" in os.listdir(os.path.dirname(vb_path)):
        print("Hash data found in character folder")
        with open(os.path.join(os.path.dirname(vb_path), "hash.json"), "r") as f:
            hash_data = json.load(f)
            all_base_classifications = [x["object_classifications"] for x in hash_data]
            component_names = [x["component_name"] for x in hash_data]
            extended_classifications = [[f"{base_classifications[-1]}{i}" for i in range(2, 10)] for base_classifications in all_base_classifications]

    else:
        print("Hash data not found in character folder, falling back to old behaviour")
        all_base_classifications = [["Head", "Body", "Extra"]]
        component_names = [""]

        extended_classifications = [[f"{base_classifications[-1]}{i}" for i in range(2, 10)] for base_classifications in all_base_classifications]
    offsets = {}
    for k in range(len(all_base_classifications)):
        base_classifications = all_base_classifications[k]
        current_name = f"{object_name}{component_names[k]}"

        # Doing it this way has the benefit of sorting the objects into the correct ordering by default
        relevant_objects = ["" for i in range(len(base_classifications) + 8)]
        # Surprisingly annoying to extend this to n objects thanks to the choice of using Extra2, Extra3, etc.
        # Iterate through scene objects, looking for ones that match the specified character name and object type

        if only_selected:
            selected_objects = [obj for obj in bpy.context.selected_objects]
        else:
            selected_objects = scene.objects

        for obj in selected_objects:
            #Ignore all hidden meshes while searching if ignore_hidden flag is set
            if ignore_hidden and not obj.visible_get():
                continue
            for i, c in enumerate(base_classifications):
                if f"{current_name}{c}".lower() in obj.name.lower():
                    # Even though we have found an object, since the final classification can be extended need to check
                    found_extended = False
                    for j,d in enumerate(extended_classifications):
                        if f"{current_name}{d}".lower() in obj.name.lower():
                            location = j + len(base_classifications)
                            if relevant_objects[location] != "":
                                raise Fatal(f"Too many matches for {current_name}{d}".lower())
                            else:
                                relevant_objects[location] = obj
                                found_extended = True
                                break
                    if not found_extended:
                        if relevant_objects[i] != "":
                            raise Fatal(f"Too many matches for {current_name}{c}".lower())
                        else:
                            relevant_objects[i] = obj
                            break

        # Delete empty spots
        relevant_objects = [x for x in relevant_objects if x]
        print(f'Objects to export: {relevant_objects}')

        
        for i, obj in enumerate(relevant_objects):
            if i < len(base_classifications):
                classification = base_classifications[i]
            else:
                classification = extended_classifications[i-len(base_classifications)]

            vb_path  = os.path.join(os.path.dirname(vb_path), current_name + classification + ".vb0")
            ib_path  = os.path.join(os.path.dirname(ib_path), current_name + classification + ".ib")
            fmt_path = os.path.join(os.path.dirname(fmt_path), current_name + classification + ".fmt")
            sko_path = os.path.join(os.path.dirname(fmt_path), current_name + classification + ".sko")
            skb_path = os.path.join(os.path.dirname(fmt_path), current_name + classification + ".skb")
            layout = InputLayout(obj['3DMigoto:VBLayout'])
            translate_normal = normal_export_translation(layout, 'NORMAL', operator.flip_normal)
            translate_tangent = normal_export_translation(layout, 'TANGENT', operator.flip_tangent)
            translate_normal = numpy.vectorize(translate_normal)
            translate_tangent = numpy.vectorize(translate_tangent)
            strides = {x[11:-6]: obj[x] for x in obj.keys() if x.startswith('3DMigoto:VB') and x.endswith('Stride')}
            topology = 'trianglelist'
            if '3DMigoto:Topology' in obj:
                topology = obj['3DMigoto:Topology']
                if topology == 'trianglestrip':
                    operator.report({'WARNING'}, 'trianglestrip topology not supported for export, and has been converted to trianglelist. Override draw call topology using a [CustomShader] section with topology=triangle_list')
                    topology = 'trianglelist'
            try:
                if obj['3DMigoto:IBFormat'] == "DXGI_FORMAT_R16_UINT":
                    ib_format = "DXGI_FORMAT_R32_UINT"
                else:
                    ib_format = obj['3DMigoto:IBFormat']
            except KeyError:
                ib = None
                raise Fatal('FIXME: Add capability to export without an index buffer')
            else:
                ib = IndexBuffer(ib_format)

            # Blender's vertices have unique positions, but may have multiple
            # normals, tangents, UV coordinates, etc - these are stored in the
            # loops. To export back to DX we need these combined together such that
            # a vertex is a unique set of all attributes, but we don't want to
            # completely blow this out - we still want to reuse identical vertices
            # via the index buffer. There might be a convenience function in
            # Blender to do this, but it's easy enough to do this ourselves
            
            # if vb.topology == 'trianglelist':
            # elif vb.topology == 'pointlist':
            #     for index, blender_vertex in enumerate(mesh.vertices):
            #         vb.append(blender_vertex_to_3dmigoto_vertex(mesh, obj, None, layout, texcoord_layers, blender_vertex, translate_normal, translate_tangent, export_outline))
            #         if ib is not None:
            #             ib.append((index,))
            # else:
            #     raise Fatal('topology "%s" is not supported for export' % vb.topology)

            # vgmaps = {k[15:]:keys_to_ints(v) for k,v in obj.items() if k.startswith('3DMigoto:VGMap:')}

            # if '' not in vgmaps:
            #     vb.write(vb_path, strides, operator=operator)

            # base, ext = os.path.splitext(vb_path)
            # for (suffix, vgmap) in vgmaps.items():
            #     ib_path = vb_path
            #     if suffix:
            #         ib_path = '%s-%s%s' % (base, suffix, ext)
            #     vgmap_path = os.path.splitext(ib_path)[0] + '.vgmap'
            #     print('Exporting %s...' % ib_path)
            #     vb.remap_blendindices(obj, vgmap)
            #     vb.write(ib_path, strides, operator=operator)
            #     vb.revert_blendindices_remap()
            #     sorted_vgmap = collections.OrderedDict(sorted(vgmap.items(), key=lambda x:x[1]))
            #     json.dump(sorted_vgmap, open(vgmap_path, 'w'), indent=2)
            if topology == 'trianglelist':
                print(f"Exporting {current_name + classification}...")
                print(f"Exporting {obj.name}:")
                ib, vbarr = mesh_to_bin(context, operator, obj, layout, game, translate_normal, translate_tangent, obj, outline_properties)
                offsets[current_name + classification] = [("", 0, obj.name, len(ib)*3,len(vbarr))]
            else:
                raise Fatal('topology "%s" is not supported for export' % vb.topology)

            # get all objects in collection of the same name as current mesh
            # convert them all to binary
            # write them all to the same buffers keeping count of offsets
            collection_name = [c for c in bpy.data.collections if c.name.lower().startswith((current_name + classification).lower())]
            if collection_name:
                objs_to_compile = []
                appendto(bpy.data.collections[collection_name[0].name], objs_to_compile)
                objs_to_compile = [obj for obj in objs_to_compile if obj[-1].type == "MESH" and obj[-1].visible_get()]
                print(f'Objects to export: {[obj[-1] for obj in objs_to_compile]}')
                count = len(vbarr)
                for collection, depth, obj_c in objs_to_compile:
                    print(f"Exporting {obj_c.name}:")
                    obj_ib, obj_vbarr = mesh_to_bin(context, operator, obj_c, layout, game, translate_normal, translate_tangent, obj, outline_properties)
                    obj_ib += count
                    count += len(obj_vbarr)
                    ib = numpy.append(ib, obj_ib)
                    vbarr = numpy.append(vbarr, obj_vbarr)
                    if operator.join_meshes is False:
                        offsets[current_name + classification].append((collection, depth, obj_c.name, len(obj_ib)*3, len(obj_vbarr)))

            # Must be done to all meshes and then compiled
            # if operator.export_shapekeys and mesh.shape_keys is not None and len(mesh.shape_keys.key_blocks) > 1:
            #     sk_offsets, sk_buf = shapekey_generation(obj, mesh)
            #     json.dump(sk_offsets, open(sko_path, 'w'), indent=2)
            #     sk_buf.tofile(skb_path, format='bytes')

            vbarr.tofile(vb_path, format='bytes')
            ib.tofile(ib_path, format='bytes')
            ib = IndexBuffer(ib_format)
            vb = VertexBufferGroup(layout=layout, topology=topology)
            write_fmt_file(open(fmt_path, 'w'), vb, ib, strides)

    generate_mod_folder(os.path.dirname(vb_path), object_name, offsets, no_ramps, delete_intermediate, credit, copy_textures, game, destination)

def generate_mod_folder(path, character_name, offsets, no_ramps, delete_intermediate, credit, copy_textures, game:GameEnum, destination=None):
    parent_folder = os.path.join(path, "../")
    char_hash = load_hashes(path, character_name, "hash.json")
    if not destination:
        destination = os.path.join(parent_folder, f"{character_name}Mod")
    create_mod_folder(destination)

    vb_override_ini = ""
    ib_override_ini = ""
    vb_res_ini = ""
    ib_res_ini = ""
    tex_res_ini = ""
    constant_ini = ""
    command_ini = ""
    other_res = ""
    texture_hashes_written = []

    for component in char_hash:
        # Support for custom names was added so we need this to retain backwards compatibility
        component_name = component["component_name"] if "component_name" in component else ""
        # Old version used "Extra" as the third object, but I've replaced it with dress - need this for backwards compatibility
        object_classifications = component["object_classifications"] if "object_classifications" in component else ["Head", "Body", "Extra"]
        current_name = f"{character_name}{component_name}"

        print(f"\nWorking on {current_name}")

        if not component["draw_vb"]:
            # Components without draw vbs are texture overrides only
            # This is the path for components with only texture overrides (faces, wings, etc.)
            ib_written = False
            for i in range(len(component["object_indexes"])):
                current_object = f"{object_classifications[2]}{i - 1}" if i > 2 else object_classifications[i]
                print(f"\nTexture override only on {current_object}")
                texture_hashes = component["texture_hashes"][i] if component["texture_hashes"] else [{"Diffuse": "_"}, {"LightMap": "_"}]
                print("Copying texture files")
                for j, texture in enumerate(texture_hashes):
                    if component["component_name"] == "Face" and j > 0 and game == GameEnum.GenshinImpact:
                        break
                    if (no_ramps and texture[0] in ["ShadowRamp", "MetalMap", "DiffuseGuide"]) or texture[2] in texture_hashes_written:
                        continue
                    if game == GameEnum.ZenlessZoneZero and ib_written is False:
                        ib_override_ini += f"[TextureOverride{current_name}{current_object}IB]\nhash = {component['ib']}\nrun = CommandListSkinTexture\n\n"
                        ib_written = True
                    ib_override_ini += f"[TextureOverride{current_name}{current_object}{texture[0]}]\nhash = {texture[2]}\n"
                    if copy_textures:
                        shutil.copy(os.path.join(path, f"{current_name}{current_object}{texture[0]}{texture[1]}"),
                            os.path.join(destination,f"{current_name}{current_object}{texture[0]}{texture[1]}"))
                    ib_override_ini += f"this = Resource{current_name}{current_object}{texture[0]}\n\n"
                    tex_res_ini += f"[Resource{current_name}{current_object}{texture[0]}]\nfilename = {current_name}{current_object}{texture[0]}{texture[1]}\n\n"
                    if  game in (GameEnum.ZenlessZoneZero, GameEnum.HonkaiStarRail):
                        texture_hashes_written.append(texture[2])
                ib_override_ini += "\n"
            continue

        with open(os.path.join(path, f"{current_name}{object_classifications[0]}.fmt"), "r") as f:
            if not component["blend_vb"]:
                stride = int([x.split(": ")[1] for x in f.readlines() if "stride:" in x][0])
            else:
                # Parse the fmt using existing classes instead of hard coding element stride values
                fmt_layout = InputLayout()
                for line in map(str.strip, f):
                    if "stride:" in line:
                        fmt_layout.stride = int(line.split(": ")[1])
                    if line.startswith('element['):
                        fmt_layout.parse_element(f)

                position_stride, blend_stride, texcoord_stride = 0, 0, 0
                for element in fmt_layout:
                    if element.SemanticName in ["POSITION", "NORMAL", "TANGENT"]:
                        position_stride += element.size()
                    elif element.SemanticName in ["BLENDWEIGHT", "BLENDWEIGHTS", "BLENDINDICES"]:
                        blend_stride += element.size()
                    elif element.SemanticName in ["COLOR", "TEXCOORD"]:
                        texcoord_stride += element.size()

                stride = position_stride + blend_stride + texcoord_stride
                print("\tPosition Stride:", position_stride)
                print("\tBlend Stride:", blend_stride)
                print("\tTexcoord Stride:", texcoord_stride)
                print("\tStride:", stride)
                assert(fmt_layout.stride == stride, f"ERROR: Stride mismatch between fmt and vb. fmt: {fmt_layout.stride}, vb: {stride}, file: {current_name}{object_classifications[0]}.fmt")
        offset = 0
        position, blend, texcoord = bytearray(), bytearray(), bytearray()
        curr_offsets = [v for k, v in offsets.items() if k.lower().startswith(current_name.lower())]
        if any(len(x) > 1 for x in curr_offsets):
            ib_override_ini += f"[TextureOverride{current_name}IB]\nhash = {component['ib']}\nhandling = skip\n\n"
        else:
            ib_override_ini += f"[TextureOverride{current_name}IB]\nhash = {component['ib']}\nhandling = skip\ndrawindexed = auto\n\n"
        for i in range(len(component["object_indexes"])):
            if i + 1 > len(object_classifications):
                current_object = f"{object_classifications[-1]}{i + 2 - len(object_classifications)}"
            else:
                current_object = object_classifications[i]

            print(f"\nCollecting {current_object}")

            # This is the path for components which have blend data (characters, complex weapons, etc.)
            if component["blend_vb"]:
                print("Splitting VB by buffer type, merging body parts")
                try:
                    x, y, z = collect_vb(path, current_name, current_object, (position_stride, blend_stride, texcoord_stride))
                except:
                    raise Fatal(f"ERROR: Unable to find {current_name}{current_object} when exporting. Double check the object exists and is named correctly")
                position += x
                blend += y
                texcoord += z
                vertex_count = len(x + y + z) // stride
            # This is the path for components without blend data (simple weapons, objects, etc.)
            # Simplest route since we do not need to split up the buffer into multiple components
            else:
                position += collect_vb_single(path, current_name, current_object, stride)
                position_stride = stride
                vertex_count = len(position) // stride

            print("Collecting IB")
            print(f"{current_name}{current_object} offset: {offset}")
            ib = collect_ib(path, current_name, current_object, offset)

            with open(os.path.join(destination, f"{current_name}{current_object}.ib"), "wb") as f:
                f.write(ib)
            if ib:
                if game == GameEnum.ZenlessZoneZero:
                    ib_override_ini += f"[TextureOverride{current_name}{current_object}]\nhash = {component['ib']}\nmatch_first_index = {component['object_indexes'][i]}\nrun = CommandListSkinTexture\nib = Resource{current_name}{current_object}IB\n"
                else:
                    ib_override_ini += f"[TextureOverride{current_name}{current_object}]\nhash = {component['ib']}\nmatch_first_index = {component['object_indexes'][i]}\nib = Resource{current_name}{current_object}IB\n"
            else:
                ib_override_ini += f"[TextureOverride{current_name}{current_object}]\nhash = {component['ib']}\nmatch_first_index = {component['object_indexes'][i]}\nib = null\n"
            ib_res_ini += f"[Resource{current_name}{current_object}IB]\ntype = Buffer\nformat = DXGI_FORMAT_R32_UINT\nfilename = {current_name}{current_object}.ib\n\n"

            if delete_intermediate:
                # FIXME: harcoded .vb0 extension. This should be a flexible for multiple buffer export
                os.remove(os.path.join(path, f"{current_name}{current_object}.vb0"))
                os.remove(os.path.join(path, f"{current_name}{current_object}.ib"))
                os.remove(os.path.join(path, f"{current_name}{current_object}.fmt"))

            if len(position) % position_stride != 0:
                print("ERROR: VB buffer length does not match stride")

            offset = len(position) // position_stride

            # Older versions can only manage diffuse and lightmaps
            texture_hashes = component["texture_hashes"][i] if "texture_hashes" in component else [["Diffuse", ".dds", "_"], ["LightMap", ".dds", "_"]]

            print("Copying texture files")
            texture_overrides = ""
            for j, texture in enumerate(texture_hashes):
                if (no_ramps and texture[0] in ["ShadowRamp", "MetalMap", "DiffuseGuide"]) or texture[2] in texture_hashes_written:
                    continue
                if copy_textures:
                    shutil.copy(os.path.join(path, f"{current_name}{current_object}{texture[0]}{texture[1]}"),
                        os.path.join(destination,f"{current_name}{current_object}{texture[0]}{texture[1]}"))
                if game == GameEnum.HonkaiStarRail or game == GameEnum.ZenlessZoneZero:
                    texture_overrides += f"\n[TextureOverride{current_name}{current_object}{texture[0]}]\nhash = {texture[2]}\nthis = Resource{current_name}{current_object}{texture[0]}\n"
                elif game == GameEnum.GenshinImpact or game == GameEnum.HonkaiImpact3rd:
                    texture_overrides += f"ps-t{j} = Resource{current_name}{current_object}{texture[0]}\n"
                tex_res_ini += f"[Resource{current_name}{current_object}{texture[0]}]\nfilename = {current_name}{current_object}{texture[0]}{texture[1]}\n\n"
                if  game in (GameEnum.ZenlessZoneZero, GameEnum.HonkaiStarRail):
                    texture_hashes_written.append(texture[2])
            collection_list = ""
            if any(len(x) > 1 for x in curr_offsets):
                last_count = 0
                old_collection = ""
                for collection, depth, name, icount, vcount in offsets[current_name + current_object]:
                    if collection != old_collection:
                        collection_list += "\t" * (depth-1) + f"; {collection}\n"
                    collection_list += "\t" * depth + f"; {name} ({vcount})\n"
                    collection_list += "\t" * depth + f"drawindexed = {icount}, {last_count}, 0\n"
                    last_count += icount
                    old_collection = collection
            # Correctly order the collections for the different style of texture
            if game == GameEnum.HonkaiStarRail or game == GameEnum.ZenlessZoneZero:
                ib_override_ini += collection_list + texture_overrides + "\n"
            elif game == GameEnum.GenshinImpact or game == GameEnum.HonkaiImpact3rd:
                ib_override_ini += texture_overrides + collection_list + "\n"

        if component["blend_vb"]:
            print("Writing merged buffer files")
            with open(os.path.join(destination, f"{current_name}Position.buf"), "wb") as f, \
                    open(os.path.join(destination, f"{current_name}Blend.buf"), "wb") as g, \
                    open(os.path.join(destination, f"{current_name}Texcoord.buf"), "wb") as h:
                f.write(position)
                g.write(blend)
                h.write(texcoord)

            vb_override_ini += f"[TextureOverride{current_name}Blend]\nhash = {component['blend_vb']}\n"
            if game == GameEnum.HonkaiStarRail or game == GameEnum.ZenlessZoneZero:
                vb_override_ini += f"handling = skip\nif DRAW_TYPE == 1\n\tvb0 = Resource{current_name}Position\n\tvb2 = Resource{current_name}Blend\n\tdraw = {len(position) // position_stride},0\nendif\n"
            elif game == GameEnum.GenshinImpact or game == GameEnum.HonkaiImpact3rd:
                vb_override_ini += f"vb0 = Resource{current_name}Position\n"
            if credit:
                vb_override_ini += "$active = 1\n"
            vb_override_ini += "\n"
            if game == GameEnum.GenshinImpact or game == GameEnum.HonkaiImpact3rd:
                vb_override_ini += f"[TextureOverride{current_name}Blend]\nhash = {component['blend_vb']}\nvb1 = Resource{current_name}Blend\nhandling = skip\ndraw = {len(position) // position_stride},0 \n\n"
            vb_override_ini += f"[TextureOverride{current_name}Texcoord]\nhash = {component['texcoord_vb']}\nvb1 = Resource{current_name}Texcoord\n\n"
            vb_override_ini += f"[TextureOverride{current_name}VertexLimitRaise]\nhash = {component['draw_vb']}\n"
            #### EXPERIMENTAL ####
            vb_override_ini += f"; override_vertex_count = {vertex_count}\n; override_byte_stride = {stride}\n\n"

            vb_res_ini += f"[Resource{current_name}Position]\ntype = Buffer\nstride = {position_stride}\nfilename = {current_name}Position.buf\n\n"
            vb_res_ini += f"[Resource{current_name}Blend]\ntype = Buffer\nstride = {blend_stride}\nfilename = {current_name}Blend.buf\n\n"
            vb_res_ini += f"[Resource{current_name}Texcoord]\ntype = Buffer\nstride = {texcoord_stride}\nfilename = {current_name}Texcoord.buf\n\n"
        else:
            with open(os.path.join(destination, f"{current_name}.buf"), "wb") as f:
                f.write(position)
            vb_override_ini += f"[TextureOverride{current_name}]\nhash = {component['draw_vb']}\nvb0 = Resource{current_name}\n"
            if credit:
                vb_override_ini += "$active = 1\n"
            vb_override_ini += "\n"
            vb_res_ini += f"[Resource{current_name}]\ntype = Buffer\nstride = {stride}\nfilename = {current_name}.buf\n\n"

    if credit:
        constant_ini += textwrap.dedent(f'''
                        [Constants]
                        global $active = 0
                        global $creditinfo = 0
                        
                        [Present]
                        post $active = 0
                        run = CommandListCreditInfo\n''')
        command_ini += textwrap.dedent(f'''
                        [CommandListCreditInfo]
                        if $creditinfo == 0 && $active == 1
                            pre Resource\\ShaderFixes\\help.ini\\Notification = ResourceCreditInfo
                            pre run = CustomShader\\ShaderFixes\\help.ini\\FormatText
                            pre $\\ShaderFixes\\help.ini\\notification_timeout = time + 5.0
                            $creditinfo = 1
                        endif\n''')
        other_res += f'[ResourceCreditInfo]\ntype = Buffer\ndata = "Created by {credit}"'

    print("Generating .ini file")
    # texwarp doesnt like ; at the start of the lines so it fails to dedent here.
    ini_data = f'''; {character_name}\n
; Constants -------------------------\n{constant_ini}
; Overrides -------------------------\n\n{vb_override_ini}{ib_override_ini[:-1]}
; CommandList -----------------------\n{command_ini}
; Resources -------------------------\n\n{vb_res_ini}{ib_res_ini}{tex_res_ini}{other_res}\n
; .ini generated by XXMI (XX-Model-Importer)
; If you have any issues or find any bugs, please open a ticket at https://github.com/leotorrez/XXMI-Tools/issues'''

    with open(os.path.join(destination, f"{character_name}.ini"), "w") as f:
        print("Writing ini file")
        f.write(ini_data)
    print("All operations completed, exiting")

def load_hashes(path, name, hashfile):
    parent_folder = os.path.join(path, "../")
    if hashfile not in os.listdir(path):
        print("WARNING: Could not find hash.info in character directory. Falling back to hash_info.json")
        if "hash_info.json" not in os.listdir(parent_folder):
            raise Fatal("Cannot find hash information, check hash.json in folder")
        # Backwards compatibility with the old hash_info.json
        with open(os.path.join(parent_folder, "hash_info.json"), "r") as f:
            hash_data = json.load(f)
            char_hashes = [hash_data[name]]
    else:
        with open(os.path.join(path, hashfile), "r") as f:
            char_hashes = json.load(f)

    return char_hashes

def create_mod_folder(destination):
    if not os.path.isdir(destination):
        print(f"Creating {os.path.basename(destination)}")
        os.mkdir(destination)
    else:
        print(f"WARNING: Everything currently in the {os.path.basename(destination)} folder will be overwritten")

def collect_vb(folder, name, classification, strides):
    position_stride, blend_stride, texcoord_stride = strides
    position = bytearray()
    blend = bytearray()
    texcoord = bytearray()
    # FIXME: hardcoded .vb0 extension. This should be a flexible for multiple buffer export
    if not os.path.exists(os.path.join(folder, f"{name}{classification}.vb0")):
        return position, blend, texcoord
    with open(os.path.join(folder, f"{name}{classification}.vb0"), "rb") as f:
        data = f.read()
        data = bytearray(data)
        i = 0
        while i < len(data):
            position += data[i                               : i+(position_stride)]
            blend    += data[i+(position_stride)             : i+(position_stride+blend_stride)]
            texcoord += data[i+(position_stride+blend_stride): i+(position_stride+blend_stride+texcoord_stride)]
            i += position_stride+blend_stride+texcoord_stride

    return position, blend, texcoord

def collect_ib(folder, name, classification, offset):
    ib = bytearray()
    if not os.path.exists(os.path.join(folder, f"{name}{classification}.ib")):
        return ib
    with open(os.path.join(folder, f"{name}{classification}.ib"), "rb") as f:
        data = f.read()
        data = bytearray(data)
        i = 0
        while i < len(data):
            ib += struct.pack('1I', struct.unpack('1I', data[i:i+4])[0]+offset)
            i += 4
    return ib

def collect_vb_single(folder, name, classification, stride):
    result = bytearray()
    # FIXME: harcoded vb0. This should be flexible for multiple buffer export
    if not os.path.exists(os.path.join(folder, f"{name}{classification}.vb0")):
        return result
    with open(os.path.join(folder, f"{name}{classification}.vb0"), "rb") as f:
        data = f.read()
        data = bytearray(data)
        i = 0
        while i < len(data):
            result += data[i:i+stride]
            i += stride
    return result


# Parsing the headers for vb0 txt files
# This has been constructed by the collect script, so its headers are much more accurate than the originals
def parse_buffer_headers(headers, filters):
    results = []
    # https://docs.microsoft.com/en-us/windows/win32/api/dxgiformat/ne-dxgiformat-dxgi_format
    for element in headers.split("]:")[1:]:
        lines = element.strip().splitlines()
        name = lines[0].split(": ")[1]
        index = lines[1].split(": ")[1]
        data_format = lines[2].split(": ")[1]
        bytewidth = sum([int(x) for x in re.findall("([0-9]*)[^0-9]", data_format.split("_")[0]+"_") if x])//8

        # A bit annoying, but names can be very similar so need to match filter format exactly
        element_name = name
        if index != "0":
            element_name += index
        if element_name+":" not in filters:
            continue

        results.append({"semantic_name": name, "element_name": element_name, "index": index, "format": data_format, "bytewidth": bytewidth})

    return results


def import_3dmigoto_raw_buffers(operator, context, vb_fmt_path, ib_fmt_path, vb_path=None, ib_path=None, vgmap_path=None, **kwargs):
    paths = (ImportPaths(vb_paths=list(zip(vb_path, [vb_fmt_path]*len(vb_path))), ib_paths=(ib_path, ib_fmt_path), use_bin=True, pose_path=None),)
    obj = import_3dmigoto(operator, context, paths, merge_meshes=False, **kwargs)
    if obj and vgmap_path:
        apply_vgmap(operator, context, targets=obj, filepath=vgmap_path, rename=True, cleanup=True)

def apply_vgmap(operator, context, targets=None, filepath='', commit=False, reverse=False, suffix='', rename=False, cleanup=False):
    if not targets:
        targets = context.selected_objects

    if not targets:
        raise Fatal('No object selected')

    vgmap = json.load(open(filepath, 'r'))

    if reverse:
        vgmap = {int(v):int(k) for k,v in vgmap.items()}
    else:
        vgmap = {k:int(v) for k,v in vgmap.items()}

    for obj in targets:
        if commit:
            raise Fatal('commit not yet implemented')

        prop_name = '3DMigoto:VGMap:' + suffix
        obj[prop_name] = keys_to_strings(vgmap)

        if rename:
            for k,v in vgmap.items():
                if str(k) in obj.vertex_groups.keys():
                    continue
                if str(v) in obj.vertex_groups.keys():
                    obj.vertex_groups[str(v)].name = k
                else:
                    obj.vertex_groups.new(name=str(k))
        if cleanup:
            for vg in obj.vertex_groups:
                if vg.name not in vgmap:
                    obj.vertex_groups.remove(vg)

        if '3DMigoto:VBLayout' not in obj:
            operator.report({'WARNING'}, '%s is not a 3DMigoto mesh. Vertex Group Map custom property applied anyway' % obj.name)
        else:
            operator.report({'INFO'}, 'Applied vgmap to %s' % obj.name)

def update_vgmap(operator, context, vg_step=1):
    if not context.selected_objects:
        raise Fatal('No object selected')

    for obj in context.selected_objects:
        vgmaps = {k:keys_to_ints(v) for k,v in obj.items() if k.startswith('3DMigoto:VGMap:')}
        if not vgmaps:
            raise Fatal('Selected object has no 3DMigoto vertex group maps')
        for (suffix, vgmap) in vgmaps.items():
            highest = max(vgmap.values())
            for vg in obj.vertex_groups.keys():
                if vg.isdecimal():
                    continue
                if vg in vgmap:
                    continue
                highest += vg_step
                vgmap[vg] = highest
                operator.report({'INFO'}, 'Assigned named vertex group %s = %i' % (vg, vgmap[vg]))
            obj[suffix] = vgmap

class ConstantBuffer(object):
    def __init__(self, f, start_idx, end_idx):
        self.entries = []
        entry = []
        i = 0
        for line in map(str.strip, f):
            if line.startswith('buf') or line.startswith('cb'):
                entry.append(float(line.split()[1]))
                if len(entry) == 4:
                    if i >= start_idx:
                        self.entries.append(entry)
                    else:
                        print('Skipping', entry)
                    entry = []
                    i += 1
                    if end_idx and i > end_idx:
                        break
        assert(entry == [])

    def as_3x4_matrices(self):
        return [ Matrix(self.entries[i:i+3]) for i in range(0, len(self.entries), 3) ]

def import_pose(operator, context, filepath=None, limit_bones_to_vertex_groups=True, axis_forward='-Z', axis_up='Y', pose_cb_off=[0,0], pose_cb_step=1):
    pose_buffer = ConstantBuffer(open(filepath, 'r'), *pose_cb_off)

    matrices = pose_buffer.as_3x4_matrices()

    obj = context.object
    if not context.selected_objects:
        obj = None

    if limit_bones_to_vertex_groups and obj:
        matrices = matrices[:len(obj.vertex_groups)]

    name = os.path.basename(filepath)
    arm_data = bpy.data.armatures.new(name)
    arm = bpy.data.objects.new(name, object_data=arm_data)

    conversion_matrix = axis_conversion(from_forward=axis_forward, from_up=axis_up).to_4x4()

    link_object_to_scene(context, arm)

    # Construct bones (FIXME: Position these better)
    # Must be in edit mode to add new bones
    select_set(arm, True)
    set_active_object(context, arm)
    bpy.ops.object.mode_set(mode='EDIT')
    for i, matrix in enumerate(matrices):
        bone = arm_data.edit_bones.new(str(i * pose_cb_step))
        bone.tail = Vector((0.0, 0.10, 0.0))
    bpy.ops.object.mode_set(mode='OBJECT')

    # Set pose:
    for i, matrix in enumerate(matrices):
        bone = arm.pose.bones[str(i * pose_cb_step)]
        matrix.resize_4x4()
        bone.matrix_basis = matmul(matmul(conversion_matrix, matrix), conversion_matrix.inverted())

    # Apply pose to selected object, if any:
    if obj is not None:
        mod = obj.modifiers.new(arm.name, 'ARMATURE')
        mod.object = arm
        obj.parent = arm
        # Hide pose object if it was applied to another object:
        hide_set(arm, True)

def find_armature(obj):
    if obj is None:
        return None
    if obj.type == 'ARMATURE':
        return obj
    return obj.find_armature()

def copy_bone_to_target_skeleton(context, target_arm, new_name, src_bone):
    is_hidden = hide_get(target_arm)
    is_selected = select_get(target_arm)
    prev_active = get_active_object(context)
    hide_set(target_arm, False)
    select_set(target_arm, True)
    set_active_object(context, target_arm)

    bpy.ops.object.mode_set(mode='EDIT')
    bone = target_arm.data.edit_bones.new(new_name)
    bone.tail = Vector((0.0, 0.10, 0.0))
    bpy.ops.object.mode_set(mode='OBJECT')

    bone = target_arm.pose.bones[new_name]
    bone.matrix_basis = src_bone.matrix_basis

    set_active_object(context, prev_active)
    select_set(target_arm, is_selected)
    hide_set(target_arm, is_hidden)

def merge_armatures(operator, context):
    target_arm = find_armature(context.object)
    if target_arm is None:
        raise Fatal('No active target armature')
    #print('target:', target_arm)

    for src_obj in context.selected_objects:
        src_arm = find_armature(src_obj)
        if src_arm is None or src_arm == target_arm:
            continue
        #print('src:', src_arm)

        # Create mapping between common bones:
        bone_map = {}
        for src_bone in src_arm.pose.bones:
            for dst_bone in target_arm.pose.bones:
                # Seems important to use matrix_basis - if using 'matrix'
                # and merging multiple objects together, the last inserted bone
                # still has the identity matrix when merging the next pose in
                if src_bone.matrix_basis == dst_bone.matrix_basis:
                    if src_bone.name in bone_map:
                        operator.report({'WARNING'}, 'Source bone %s.%s matched multiple bones in the destination: %s, %s' %
                                (src_arm.name, src_bone.name, bone_map[src_bone.name], dst_bone.name))
                    else:
                        bone_map[src_bone.name] = dst_bone.name

        # Can't have a duplicate name, even temporarily, so rename all the
        # vertex groups first, and rename the source pose bones to match:
        orig_names = {}
        for vg in src_obj.vertex_groups:
            orig_name = vg.name
            vg.name = '%s.%s' % (src_arm.name, vg.name)
            orig_names[vg.name] = orig_name

        # Reassign vertex groups to matching bones in target armature:
        for vg in src_obj.vertex_groups:
            orig_name = orig_names[vg.name]
            if orig_name in bone_map:
                print('%s.%s -> %s' % (src_arm.name, orig_name, bone_map[orig_name]))
                vg.name = bone_map[orig_name]
            elif orig_name in src_arm.pose.bones:
                # FIXME: Make optional
                print('%s.%s -> new %s' % (src_arm.name, orig_name, vg.name))
                copy_bone_to_target_skeleton(context, target_arm, vg.name, src_arm.pose.bones[orig_name])
            else:
                print('Vertex group %s missing corresponding bone in %s' % (orig_name, src_arm.name))

        # Change existing armature modifier to target:
        for modifier in src_obj.modifiers:
            if modifier.type == 'ARMATURE' and modifier.object == src_arm:
                modifier.object = target_arm
        src_obj.parent = target_arm
        unlink_object(context, src_arm)

def blender_to_migoto_vertices(operator, mesh, obj, fmt_layout:InputLayout, game:GameEnum, translate_normal, translate_tangent, main_obj, outline_properties=None):
    dtype = numpy.dtype([])
    for elem in fmt_layout:
        # Numpy Future warning: 1 vs (1,) shape. 
        # Doesn't cause issues right now but might in a future blender update.
        if elem.InputSlotClass != 'per-vertex' or elem.reused_offset:
            continue
        if f32_pattern.match(elem.Format):
            dtype = numpy.dtype(dtype.descr + [(elem.name, (numpy.float32, elem.format_len))])
        elif f16_pattern.match(elem.Format):
            dtype = numpy.dtype(dtype.descr + [(elem.name, (numpy.float16, elem.format_len))])
        elif u32_pattern.match(elem.Format):
            dtype = numpy.dtype(dtype.descr + [(elem.name, (numpy.uint32, elem.format_len))])
        elif u16_pattern.match(elem.Format):
            dtype = numpy.dtype(dtype.descr + [(elem.name, (numpy.uint16, elem.format_len))])
        elif u8_pattern.match(elem.Format):
            dtype = numpy.dtype(dtype.descr + [(elem.name, (numpy.uint8, elem.format_len))])
        elif s32_pattern.match(elem.Format):
            dtype = numpy.dtype(dtype.descr + [(elem.name, (numpy.int32, elem.format_len))])
        elif s16_pattern.match(elem.Format):
            dtype = numpy.dtype(dtype.descr + [(elem.name, (numpy.int16, elem.format_len))])
        elif s8_pattern.match(elem.Format):
            dtype = numpy.dtype(dtype.descr + [(elem.name, (numpy.int8, elem.format_len))])
        elif unorm16_pattern.match(elem.Format):
            dtype = numpy.dtype(dtype.descr + [(elem.name, (numpy.uint16, elem.format_len))])
        elif unorm8_pattern.match(elem.Format):
            dtype = numpy.dtype(dtype.descr + [(elem.name, (numpy.uint8, elem.format_len))])
        elif snorm16_pattern.match(elem.Format):
            dtype = numpy.dtype(dtype.descr + [(elem.name, (numpy.int16, elem.format_len))])
        elif snorm8_pattern.match(elem.Format):
            dtype = numpy.dtype(dtype.descr + [(elem.name, (numpy.int8, elem.format_len))])
        else:
            raise Fatal('File uses an unsupported DXGI Format: %s' % elem.Format)
    migoto_verts = numpy.zeros(len(mesh.loops), dtype=dtype)
    if len(mesh.polygons) == 0:
        return migoto_verts, dtype
    weights_error_flag = -1
<<<<<<< HEAD
    masked_vgs = [vg.index for vg in obj.vertex_groups if vg.name.startswith('MASK')]
    weights = [{g.group:g.weight for g in v.groups if g.weight > 0 and g.group not in masked_vgs} for v in mesh.vertices]
    for i, w in enumerate(weights):
        weights[i] = dict(sorted(w.items(), key=lambda item: item[1], reverse=True))
    start_timer = time.time()
    
    print("\t--TIME PER ELEMENT--")
=======

    masked_vgs = [vg.index for vg in obj.vertex_groups if vg.name.startswith("MASK")]
    bm = bmesh.new()
    bm.from_mesh(mesh)
    layer_deform = bm.verts.layers.deform.active
    assert layer_deform is not None
    bm.verts.ensure_lookup_table()
    weights = [{index: weight
                    for index, weight in v[layer_deform].items()
                    if index not in masked_vgs}
                for v in bm.verts]
    weights = [dict(sorted(w.items(), key=lambda item: item[1], reverse=True)) for w in weights]
    weights_np = None
    blend_len = None
    print("\t--TIME PER ELEMENT--")
    start_timer = time.time()
>>>>>>> 511450f3
    run = len(mesh.polygons)>0
    idxs = [loop.index for loop in mesh.loops if run]
    verts = [loop.vertex_index for loop in mesh.loops if run]
    for elem in fmt_layout:
        start_timer_short = time.time()
<<<<<<< HEAD
        
=======
>>>>>>> 511450f3
        if elem.InputSlotClass != 'per-vertex' or elem.reused_offset:
            continue
        semantic_translations = fmt_layout.get_semantic_remap()
        translated_elem_name, translated_elem_index = semantic_translations.get(elem.name, (elem.name, elem.SemanticIndex))
        if translated_elem_name == "POSITION":
            position = numpy.zeros(len(mesh.vertices), dtype=(numpy.float32, 3))
            mesh.vertices.foreach_get("undeformed_co", position.ravel())
            result = numpy.ones(len(mesh.loops), dtype=(numpy.float32, elem.format_len))
            result[idxs] = position[verts]
            if 'POSITION.w' in custom_attributes_float(mesh):
                loop_position_w = numpy.ones(len(mesh.loops), dtype=(numpy.float16, (1,)))
                loop_position_w[idxs] = custom_attributes_float(mesh)['POSITION.w'].data[verts].value
                result = numpy.concatenate((result, loop_position_w), axis=1)
            print(f"\t\tPOSITION: {time.time() - start_timer_short}")
        elif translated_elem_name == "NORMAL":
            normal = numpy.zeros(len(mesh.loops), dtype=(numpy.float16, 3))
            mesh.loops.foreach_get("normal", normal.ravel())
            result = numpy.zeros(len(mesh.loops), dtype=(numpy.float16, elem.format_len))
            result[:, 0:3] = normal
            if 'NORMAL.w' in custom_attributes_float(mesh):
                loop_normal_w = numpy.zeros(len(mesh.loops), dtype=(numpy.float16, (1,)))
                for loop in mesh.loops:
                    loop_normal_w[loop.index] = custom_attributes_float(mesh)['NORMAL.w'].data[loop.vertex_index].value
<<<<<<< HEAD
                result = numpy.concatenate((result, loop_normal_w), axis=1)
            if len(mesh.polygons) > 0: 
                if operator.flip_normal: #This flips and converts normals to UNORM
                    result = -result
                if elem.Format.upper().endswith("_UNORM"):
                    result = result * 2 - 1
            print(f"\t\tNORMAL: {time.time() - start_timer_short}")
=======
                result = numpy.concatenate((result, loop_normal_w), axis=1) 
            if operator.flip_normal: #This flips and converts normals to UNORM if needed
                result = -result
            if elem.Format.upper().endswith("_UNORM"):
                result = result * 2 - 1
>>>>>>> 511450f3
        elif translated_elem_name.startswith("TANGENT"):
            temp_tangent = numpy.zeros((len(mesh.loops), 3), dtype=numpy.float16)
            bitangent_sign = numpy.zeros(len(mesh.loops), dtype=numpy.float16)
            result = numpy.zeros((len(mesh.loops), 4), dtype=numpy.float16)
            mesh.loops.foreach_get("tangent", temp_tangent.ravel())
            mesh.loops.foreach_get("bitangent_sign", bitangent_sign)
<<<<<<< HEAD
            if len(mesh.polygons) > 0:
                if operator.flip_tangent: #This flips and converts tangent to UNORM
                    temp_tangent = -temp_tangent
                if elem.Format.upper().endswith("_UNORM"):
                    temp_tangent = temp_tangent * 2 - 1
=======
            if outline_properties[0]:
                export_outline = optimized_outline_generation(obj, mesh, outline_properties)
                for loop in mesh.loops:
                    temp_tangent[loop.index] = export_outline.get(loop.vertex_index, temp_tangent[loop.index])
            if operator.flip_tangent: #This flips and converts tangent to UNORM if needed
                temp_tangent = -temp_tangent
            if elem.Format.upper().endswith("_UNORM"):
                temp_tangent = temp_tangent * 2 - 1
>>>>>>> 511450f3
            result[:, 0:3] = temp_tangent
            result[:, 3] = bitangent_sign
            if game == GameEnum.ZenlessZoneZero:
                result[:, 3] = -result[:, 3]
            result = result[:, 0:elem.format_len]
            print(f"\t\tTANGENT: {time.time() - start_timer_short}")
        elif translated_elem_name.startswith("BLENDWEIGHT"):
            if weights_np is None:
                assert blend_len is None or blend_len == elem.format_len
                blend_len = elem.format_len
                weights_np = numpy.zeros(len(mesh.vertices), dtype=numpy.dtype([
                    ("INDEX", numpy.int32, elem.format_len),
                    ("WEIGHT", numpy.float32, elem.format_len)]))
                for vert_idx, vert in enumerate(weights):
                    for i,(g, w) in enumerate(vert.items()):
                        try:
                            if elem.format_len > 1:
                                weights_np['INDEX'][vert_idx][i] = g
                                weights_np['WEIGHT'][vert_idx][i] = w
                            else:
                                weights_np['INDEX'][vert_idx] = g
                                weights_np['WEIGHT'][vert_idx] = w
                        except IndexError:
                            continue
            result = numpy.zeros(len(mesh.loops), dtype=(numpy.float32, elem.format_len))
<<<<<<< HEAD

            # if elem.format_len == 1:
            #     #fill with single weights from mesh.loops
            #     for loop in mesh.loops:
            #         for i, g in enumerate(weights[loop.vertex_index].values()):
            #             if i >= elem.format_len:
            #                 weights_error_flag = elem.format_len
            #                 break
            #             if elem.format_len == 1:
            #                 result[loop.index] = g

            #     [for loop in mesh.loops]

            # else:
            #     #fill with multi weight from mesh.loops

            #     #result = result / numpy.sum(result, axis=1)[:, None]

            for loop in mesh.loops:
                for i, g in enumerate(weights[loop.vertex_index].values()):
                    if i >= elem.format_len:
                        weights_error_flag = elem.format_len
                        break
                    if elem.format_len == 1:
                        result[loop.index] = g
                    else:
                        result[loop.index][i] = g
            # Only enter if more than one weight to sum in the format.
            if operator.normalize_weights and elem.format_len > 1:
                result = result / numpy.sum(result, axis=1)[:, None]

            print(f"\t\tBLENDWEIGHT: {time.time() - start_timer_short}")
        elif translated_elem_name.startswith("BLENDINDICES"):
            result = numpy.zeros(len(mesh.loops), dtype=(numpy.int32, elem.format_len))
            for loop in mesh.loops:
                for i, g in enumerate(weights[loop.vertex_index].keys()):
                    if i >= elem.format_len:
                        weights_error_flag = elem.format_len
                        break
                    if elem.format_len == 1:
                        result[loop.index] = g
                    else:
                        result[loop.index][i] = g
            print(f"\t\tBLENDINDICES: {time.time() - start_timer_short}")
=======
            result[idxs] = weights_np["WEIGHT"][verts]
            if operator.normalize_weights:
                result = result / result
        elif translated_elem_name.startswith("BLENDINDICES"):
            if weights_np is None:
                assert blend_len is None or blend_len == elem.format_len
                blend_len = elem.format_len
                weights_np = numpy.zeros(len(mesh.vertices), dtype=numpy.dtype([
                    ("INDEX", numpy.int32, elem.format_len),
                    ("WEIGHT", numpy.float32, elem.format_len)]))
                for vert_idx, vert in enumerate(weights):
                    for i,(g, w) in enumerate(vert.items()):
                        try:
                            if elem.format_len > 1:
                                weights_np['INDEX'][vert_idx][i] = g
                                weights_np['WEIGHT'][vert_idx][i] = w
                            else:
                                weights_np['INDEX'][vert_idx] = g
                                weights_np['WEIGHT'][vert_idx] = w
                        except IndexError:
                            continue
            result = numpy.zeros(len(mesh.loops), dtype=(numpy.float32, elem.format_len))
            result[idxs] = weights_np["INDEX"][verts]
>>>>>>> 511450f3
        elif translated_elem_name.startswith("COLOR"):
            result = numpy.zeros(len(mesh.loops), dtype=(numpy.float32, 4))
            mesh.vertex_colors[elem.name].data.foreach_get("color", result.ravel())
            result = result[:, 0:elem.format_len]
            print(f"\t\tCOLOR: {time.time() - start_timer_short}")
        elif translated_elem_name.startswith("TEXCOORD") and elem.is_float():
            result = numpy.zeros(len(mesh.loops), dtype=(numpy.float32, elem.format_len))
            count = 0
            for uv in (f"{elem.name}.xy", f"{elem.name}.zw"):
                if uv in mesh.uv_layers:
                    temp_uv = numpy.zeros(len(mesh.loops), dtype=(numpy.float32, 2))
                    mesh.uv_layers[uv].data.foreach_get("uv", temp_uv.ravel())
                    try:
                        if main_obj['3DMigoto:' + uv]['flip_v']:
                            temp_uv[:, 1] = 1.0 - temp_uv[:, 1]
                    except KeyError:
                        pass
                    result[:, count:count+2] = temp_uv
                    count += 2
            for uv in (f"{elem.name}.x", f"{elem.name}.z"):
                if uv in mesh.uv_layers:
                    temp_uv = numpy.zeros(len(mesh.loops), dtype=(numpy.float32, 2))
                    mesh.uv_layers[uv].data.foreach_get("uv", result[uv].ravel())
                    temp_uv = temp_uv[:, 0]
                    result[:, count] = temp_uv
            print(f"\t\tTEXCOORD: {time.time() - start_timer_short}")
        else:
            # Unhandled semantics are saved in vertex layers
            if elem.is_float():
                result = numpy.zeros(len(mesh.loops), dtype=(numpy.float32, (elem.format_len,)))
            elif elem.is_int():
                result = numpy.zeros(len(mesh.loops), dtype=(numpy.int32, (elem.format_len,)))
            else:
                print('Warning: Unhandled semantic %s %s' % (elem.name, elem.Format))
            for i, component in enumerate('xyzw'):
                if i >= elem.format_len:
                    break
                layer_name = '%s.%s' % (elem.name, component)
                if layer_name in custom_attributes_int(mesh):
                    for loop in mesh.loops:
                        result[:, i][loop.index] = custom_attributes_int(mesh)[layer_name].data[loop.vertex_index].value
                elif layer_name in custom_attributes_float(mesh):
                    for loop in mesh.loops:
                        result[:, i][loop.index] = custom_attributes_float(mesh)[layer_name].data[loop.vertex_index].value
        if not translated_elem_name.startswith("BLENDINDICES"):
            if unorm16_pattern.match(elem.Format):
                result = numpy.round(result * 65535).astype(numpy.uint16)
            elif unorm8_pattern.match(elem.Format):
                result = numpy.round(result * 255).astype(numpy.uint8)
            elif snorm16_pattern.match(elem.Format):
                result = numpy.round(result * 32767).astype(numpy.int16)
            elif snorm8_pattern.match(elem.Format):
                result = numpy.round(result * 127).astype(numpy.int8)
        migoto_verts[elem.name] = result
        print(f"\t\t{elem.name}: {time.time() - start_timer_short}")
    if weights_error_flag != -1:
        print(f"Warning: Mesh: {obj.name} has more than {weights_error_flag} blend weights or indices per vertex. The extra weights or indices will be ignored.")
    print(f"\tMigoto verts took {time.time() - start_timer} seconds")
<<<<<<< HEAD
=======
    bm.free()
>>>>>>> 511450f3
    return migoto_verts, dtype

def mesh_to_bin(context, operator, obj, fmt_layout:InputLayout, game:GameEnum, translate_normal, translate_tangent, main_obj, outline_properties):
    vb = VertexBufferGroup(layout=fmt_layout, topology="trianglelist")
    vb.flag_invalid_semantics()
    if len(obj.data.polygons) == 0:
        mesh = obj.to_mesh()
        start_timer = time.time()
        migoto_verts, dtype = blender_to_migoto_vertices(operator, mesh, obj, fmt_layout, game, translate_normal, translate_tangent, main_obj, outline_properties)
        ib = numpy.array([], dtype=(numpy.uint32, 3))
        vb = numpy.array([], dtype=dtype)
        print(f"\tMesh to bin generated {len(vb)} vertex in {time.time() - start_timer} seconds")
        obj.to_mesh_clear()
        obj.data.update()
        return ib, vb
    
    # Calculates tangents and makes loop normals valid (still with our custom normal data from import time):
    mesh = apply_modifiers_and_shapekeys(context, obj) if operator.apply_modifiers_and_shapekeys else obj.to_mesh()
    if main_obj != obj:
        # Matrix world seems to be the summatory of all transforms parents included
        # Might need to test for more edge cases and to confirm these suspicious,
        # other available options: matrix_local, matrix_basis, matrix_parent_inverse
        mesh.transform(obj.matrix_world)
        mesh.transform(main_obj.matrix_world.inverted())
    mesh.update()
    mesh_triangulate(mesh)
    try:
        mesh.calc_tangents()
    except RuntimeError:
        raise Fatal ("ERROR: Unable to find UV map. Double check UV map exists and is called TEXCOORD.xy")
    start_timer = time.time()
    migoto_verts, dtype = blender_to_migoto_vertices(operator, mesh, obj, fmt_layout, game, translate_normal, translate_tangent, main_obj, outline_properties)
<<<<<<< HEAD

    ibvb_timer = time.time()
    
=======
    
    ibvb_timer = time.time()
>>>>>>> 511450f3
    indexed_vertices = collections.OrderedDict()
    # ib = numpy.zeros(len(mesh.polygons), dtype=(numpy.uint32, 3))
    # for i, poly in enumerate(mesh.polygons):
    #     face = []
    #     for blender_lvertex in mesh.loops[poly.loop_start:poly.loop_start + poly.loop_total]:
    #         vertex = migoto_verts[blender_lvertex.index]
    #         face.append(indexed_vertices.setdefault(HashableVertexBytes(vertex.tobytes()), len(indexed_vertices)))
    #     if operator.flip_winding:
    #         face = face.reverse()
    #     ib[i] = face
    # This is a more optimized way to do the same thing as above. Leave prior comment for better readability
<<<<<<< HEAD

    # migoto_verts = migoto_verts.tobytes()
    # stride = dtype.itemsize

    ib = [[indexed_vertices.setdefault(migoto_verts[blender_lvertex.index].tobytes(), len(indexed_vertices))
                for blender_lvertex in mesh.loops[poly.loop_start:poly.loop_start + poly.loop_total]
                    ]for poly in mesh.polygons]
    
=======
    ib = [[indexed_vertices.setdefault(migoto_verts[blender_lvertex.index].tobytes(), len(indexed_vertices))
                for blender_lvertex in mesh.loops[poly.loop_start:poly.loop_start + poly.loop_total]
                    ]for poly in mesh.polygons]
>>>>>>> 511450f3
    ib = numpy.array(ib, dtype=numpy.uint32)
    ib = numpy.reshape(ib, (-1, 3))
    if operator.flip_winding:
        ib = numpy.fliplr(ib)
<<<<<<< HEAD

    print(f"\t\tIB GEN: {time.time() - ibvb_timer}, {len(ib)},{len(mesh.loops)//3}")
    
    ibvb_timer = time.time()
    
=======
    print(f"\t\tIB GEN: {time.time() - ibvb_timer}, {len(ib)},{len(mesh.loops)//3}")

    ibvb_timer = time.time()
>>>>>>> 511450f3
    vb = bytearray()
    for vertex in indexed_vertices:
        vb += bytes(vertex)

    vb = numpy.frombuffer(vb, dtype = dtype)
<<<<<<< HEAD

    print(f"\t\tVB GEN: {time.time() - ibvb_timer}")

=======

    print(f"\t\tVB GEN: {time.time() - ibvb_timer}")
>>>>>>> 511450f3
    print(f"\tMesh to bin generated {len(vb)} vertex in {time.time() - start_timer} seconds")
    obj.to_mesh_clear()
    obj.data.update()
    return ib, vb

def shapekey_generation(obj, mesh):
    sk_dtype = numpy.dtype([
        ('VERTEX_INDEX', numpy.uint32),
        ('POSITION', numpy.float32, 3),
    ])
    sk_datas = []
    for i, sk in enumerate(mesh.shape_keys.key_blocks):
        print(f"Processing shapekey {sk.name}")
        sk_data = numpy.zeros(len(mesh.vertices), dtype=sk_dtype)
        pos = numpy.zeros(len(mesh.vertices), dtype=(numpy.float32, 3))
        sk_data['VERTEX_INDEX'] = numpy.array(range(len(mesh.vertices)), dtype=(numpy.uint32))
        sk.data.foreach_get('co', pos.ravel())
        sk_data['POSITION'] = pos
        if i != 0: # skip Basis
            sk_data = numpy.delete(sk_data, numpy.nonzero(numpy.all(sk_data['POSITION'] == sk_datas[0]['POSITION'], axis=1)), axis=0)
        sk_datas.append(sk_data)
    total = sum(len(sk_data) for sk_data in sk_datas)
    shapekey_buff = numpy.zeros(total, dtype=sk_dtype)
    offset_count = []
    offset = 0
    for i, sk_data in enumerate(sk_datas):
        if i == 0: # skip Basis
            continue
        offset_count.append(offset)
        shapekey_buff[offset:offset + len(sk_data)] = sk_data
        offset += len(sk_data)
    return offset_count, shapekey_buff<|MERGE_RESOLUTION|>--- conflicted
+++ resolved
@@ -3249,15 +3249,6 @@
     if len(mesh.polygons) == 0:
         return migoto_verts, dtype
     weights_error_flag = -1
-<<<<<<< HEAD
-    masked_vgs = [vg.index for vg in obj.vertex_groups if vg.name.startswith('MASK')]
-    weights = [{g.group:g.weight for g in v.groups if g.weight > 0 and g.group not in masked_vgs} for v in mesh.vertices]
-    for i, w in enumerate(weights):
-        weights[i] = dict(sorted(w.items(), key=lambda item: item[1], reverse=True))
-    start_timer = time.time()
-    
-    print("\t--TIME PER ELEMENT--")
-=======
 
     masked_vgs = [vg.index for vg in obj.vertex_groups if vg.name.startswith("MASK")]
     bm = bmesh.new()
@@ -3274,16 +3265,11 @@
     blend_len = None
     print("\t--TIME PER ELEMENT--")
     start_timer = time.time()
->>>>>>> 511450f3
     run = len(mesh.polygons)>0
     idxs = [loop.index for loop in mesh.loops if run]
     verts = [loop.vertex_index for loop in mesh.loops if run]
     for elem in fmt_layout:
         start_timer_short = time.time()
-<<<<<<< HEAD
-        
-=======
->>>>>>> 511450f3
         if elem.InputSlotClass != 'per-vertex' or elem.reused_offset:
             continue
         semantic_translations = fmt_layout.get_semantic_remap()
@@ -3307,34 +3293,18 @@
                 loop_normal_w = numpy.zeros(len(mesh.loops), dtype=(numpy.float16, (1,)))
                 for loop in mesh.loops:
                     loop_normal_w[loop.index] = custom_attributes_float(mesh)['NORMAL.w'].data[loop.vertex_index].value
-<<<<<<< HEAD
-                result = numpy.concatenate((result, loop_normal_w), axis=1)
-            if len(mesh.polygons) > 0: 
-                if operator.flip_normal: #This flips and converts normals to UNORM
-                    result = -result
-                if elem.Format.upper().endswith("_UNORM"):
-                    result = result * 2 - 1
-            print(f"\t\tNORMAL: {time.time() - start_timer_short}")
-=======
                 result = numpy.concatenate((result, loop_normal_w), axis=1) 
             if operator.flip_normal: #This flips and converts normals to UNORM if needed
                 result = -result
             if elem.Format.upper().endswith("_UNORM"):
                 result = result * 2 - 1
->>>>>>> 511450f3
+            print(f"\t\tNORMAL: {time.time() - start_timer_short}")
         elif translated_elem_name.startswith("TANGENT"):
             temp_tangent = numpy.zeros((len(mesh.loops), 3), dtype=numpy.float16)
             bitangent_sign = numpy.zeros(len(mesh.loops), dtype=numpy.float16)
             result = numpy.zeros((len(mesh.loops), 4), dtype=numpy.float16)
             mesh.loops.foreach_get("tangent", temp_tangent.ravel())
             mesh.loops.foreach_get("bitangent_sign", bitangent_sign)
-<<<<<<< HEAD
-            if len(mesh.polygons) > 0:
-                if operator.flip_tangent: #This flips and converts tangent to UNORM
-                    temp_tangent = -temp_tangent
-                if elem.Format.upper().endswith("_UNORM"):
-                    temp_tangent = temp_tangent * 2 - 1
-=======
             if outline_properties[0]:
                 export_outline = optimized_outline_generation(obj, mesh, outline_properties)
                 for loop in mesh.loops:
@@ -3343,7 +3313,6 @@
                 temp_tangent = -temp_tangent
             if elem.Format.upper().endswith("_UNORM"):
                 temp_tangent = temp_tangent * 2 - 1
->>>>>>> 511450f3
             result[:, 0:3] = temp_tangent
             result[:, 3] = bitangent_sign
             if game == GameEnum.ZenlessZoneZero:
@@ -3369,55 +3338,10 @@
                         except IndexError:
                             continue
             result = numpy.zeros(len(mesh.loops), dtype=(numpy.float32, elem.format_len))
-<<<<<<< HEAD
-
-            # if elem.format_len == 1:
-            #     #fill with single weights from mesh.loops
-            #     for loop in mesh.loops:
-            #         for i, g in enumerate(weights[loop.vertex_index].values()):
-            #             if i >= elem.format_len:
-            #                 weights_error_flag = elem.format_len
-            #                 break
-            #             if elem.format_len == 1:
-            #                 result[loop.index] = g
-
-            #     [for loop in mesh.loops]
-
-            # else:
-            #     #fill with multi weight from mesh.loops
-
-            #     #result = result / numpy.sum(result, axis=1)[:, None]
-
-            for loop in mesh.loops:
-                for i, g in enumerate(weights[loop.vertex_index].values()):
-                    if i >= elem.format_len:
-                        weights_error_flag = elem.format_len
-                        break
-                    if elem.format_len == 1:
-                        result[loop.index] = g
-                    else:
-                        result[loop.index][i] = g
-            # Only enter if more than one weight to sum in the format.
-            if operator.normalize_weights and elem.format_len > 1:
-                result = result / numpy.sum(result, axis=1)[:, None]
-
-            print(f"\t\tBLENDWEIGHT: {time.time() - start_timer_short}")
-        elif translated_elem_name.startswith("BLENDINDICES"):
-            result = numpy.zeros(len(mesh.loops), dtype=(numpy.int32, elem.format_len))
-            for loop in mesh.loops:
-                for i, g in enumerate(weights[loop.vertex_index].keys()):
-                    if i >= elem.format_len:
-                        weights_error_flag = elem.format_len
-                        break
-                    if elem.format_len == 1:
-                        result[loop.index] = g
-                    else:
-                        result[loop.index][i] = g
-            print(f"\t\tBLENDINDICES: {time.time() - start_timer_short}")
-=======
             result[idxs] = weights_np["WEIGHT"][verts]
             if operator.normalize_weights:
                 result = result / result
+            print(f"\t\tBLENDINDICES: {time.time() - start_timer_short}")
         elif translated_elem_name.startswith("BLENDINDICES"):
             if weights_np is None:
                 assert blend_len is None or blend_len == elem.format_len
@@ -3438,7 +3362,7 @@
                             continue
             result = numpy.zeros(len(mesh.loops), dtype=(numpy.float32, elem.format_len))
             result[idxs] = weights_np["INDEX"][verts]
->>>>>>> 511450f3
+            print(f"\t\tBLENDINDICES: {time.time() - start_timer_short}")
         elif translated_elem_name.startswith("COLOR"):
             result = numpy.zeros(len(mesh.loops), dtype=(numpy.float32, 4))
             mesh.vertex_colors[elem.name].data.foreach_get("color", result.ravel())
@@ -3497,10 +3421,7 @@
     if weights_error_flag != -1:
         print(f"Warning: Mesh: {obj.name} has more than {weights_error_flag} blend weights or indices per vertex. The extra weights or indices will be ignored.")
     print(f"\tMigoto verts took {time.time() - start_timer} seconds")
-<<<<<<< HEAD
-=======
     bm.free()
->>>>>>> 511450f3
     return migoto_verts, dtype
 
 def mesh_to_bin(context, operator, obj, fmt_layout:InputLayout, game:GameEnum, translate_normal, translate_tangent, main_obj, outline_properties):
@@ -3533,14 +3454,8 @@
         raise Fatal ("ERROR: Unable to find UV map. Double check UV map exists and is called TEXCOORD.xy")
     start_timer = time.time()
     migoto_verts, dtype = blender_to_migoto_vertices(operator, mesh, obj, fmt_layout, game, translate_normal, translate_tangent, main_obj, outline_properties)
-<<<<<<< HEAD
-
-    ibvb_timer = time.time()
-    
-=======
     
     ibvb_timer = time.time()
->>>>>>> 511450f3
     indexed_vertices = collections.OrderedDict()
     # ib = numpy.zeros(len(mesh.polygons), dtype=(numpy.uint32, 3))
     # for i, poly in enumerate(mesh.polygons):
@@ -3552,48 +3467,23 @@
     #         face = face.reverse()
     #     ib[i] = face
     # This is a more optimized way to do the same thing as above. Leave prior comment for better readability
-<<<<<<< HEAD
-
-    # migoto_verts = migoto_verts.tobytes()
-    # stride = dtype.itemsize
-
     ib = [[indexed_vertices.setdefault(migoto_verts[blender_lvertex.index].tobytes(), len(indexed_vertices))
                 for blender_lvertex in mesh.loops[poly.loop_start:poly.loop_start + poly.loop_total]
                     ]for poly in mesh.polygons]
-    
-=======
-    ib = [[indexed_vertices.setdefault(migoto_verts[blender_lvertex.index].tobytes(), len(indexed_vertices))
-                for blender_lvertex in mesh.loops[poly.loop_start:poly.loop_start + poly.loop_total]
-                    ]for poly in mesh.polygons]
->>>>>>> 511450f3
     ib = numpy.array(ib, dtype=numpy.uint32)
     ib = numpy.reshape(ib, (-1, 3))
     if operator.flip_winding:
         ib = numpy.fliplr(ib)
-<<<<<<< HEAD
-
     print(f"\t\tIB GEN: {time.time() - ibvb_timer}, {len(ib)},{len(mesh.loops)//3}")
-    
+
     ibvb_timer = time.time()
-    
-=======
-    print(f"\t\tIB GEN: {time.time() - ibvb_timer}, {len(ib)},{len(mesh.loops)//3}")
-
-    ibvb_timer = time.time()
->>>>>>> 511450f3
     vb = bytearray()
     for vertex in indexed_vertices:
         vb += bytes(vertex)
 
     vb = numpy.frombuffer(vb, dtype = dtype)
-<<<<<<< HEAD
 
     print(f"\t\tVB GEN: {time.time() - ibvb_timer}")
-
-=======
-
-    print(f"\t\tVB GEN: {time.time() - ibvb_timer}")
->>>>>>> 511450f3
     print(f"\tMesh to bin generated {len(vb)} vertex in {time.time() - start_timer} seconds")
     obj.to_mesh_clear()
     obj.data.update()
